// !$*UTF8*$!
{
	archiveVersion = 1;
	classes = {
	};
	objectVersion = 46;
	objects = {

/* Begin PBXBuildFile section */
		B21FB781179D51BE003F45AC /* libexpat.dylib in Frameworks */ = {isa = PBXBuildFile; fileRef = B21FB780179D51BE003F45AC /* libexpat.dylib */; };
		B22C5F0A17DDC67400ECAFD1 /* lang_info.cpp in Sources */ = {isa = PBXBuildFile; fileRef = B22C5F0817DDC67400ECAFD1 /* lang_info.cpp */; };
		B23D1F7118142D1900E6B212 /* dump_legacy_tm.cpp in Sources */ = {isa = PBXBuildFile; fileRef = B23D1F5E18142CAB00E6B212 /* dump_legacy_tm.cpp */; };
		B23D1F731814470200E6B212 /* dump-legacy-tm in Copy Auxiliary Binaries */ = {isa = PBXBuildFile; fileRef = B23D1F6418142CF400E6B212 /* dump-legacy-tm */; };
		B24ACD5F16F6201F00399242 /* Cocoa.framework in Frameworks */ = {isa = PBXBuildFile; fileRef = B24ACD5E16F6201F00399242 /* Cocoa.framework */; };
		B24ACD6916F6201F00399242 /* InfoPlist.strings in Resources */ = {isa = PBXBuildFile; fileRef = B24ACD6716F6201F00399242 /* InfoPlist.strings */; };
		B24ACD8416F6263900399242 /* Poedit.iconset in Resources */ = {isa = PBXBuildFile; fileRef = B24ACD8316F6263900399242 /* Poedit.iconset */; };
		B256797517075E6000C52BC5 /* Sparkle.framework in Frameworks */ = {isa = PBXBuildFile; fileRef = B256797417075E6000C52BC5 /* Sparkle.framework */; };
		B2567977170763B700C52BC5 /* libwx_osx_cocoa_static.a in Frameworks */ = {isa = PBXBuildFile; fileRef = B2567976170763B700C52BC5 /* libwx_osx_cocoa_static.a */; };
		B28F1CAA16F627170018AF7E /* GenericTranslation.iconset in Resources */ = {isa = PBXBuildFile; fileRef = B28F1CA916F627170018AF7E /* GenericTranslation.iconset */; };
		B28F1CE616F629D30018AF7E /* catalog.cpp in Sources */ = {isa = PBXBuildFile; fileRef = B28F1CAC16F629D30018AF7E /* catalog.cpp */; };
		B28F1CE716F629D30018AF7E /* edapp.cpp in Sources */ = {isa = PBXBuildFile; fileRef = B28F1CAE16F629D30018AF7E /* edapp.cpp */; };
		B28F1CE816F629D30018AF7E /* edframe.cpp in Sources */ = {isa = PBXBuildFile; fileRef = B28F1CB016F629D30018AF7E /* edframe.cpp */; };
		B28F1CE916F629D30018AF7E /* attentionbar.cpp in Sources */ = {isa = PBXBuildFile; fileRef = B28F1CB116F629D30018AF7E /* attentionbar.cpp */; };
		B28F1CEA16F629D30018AF7E /* cat_sorting.cpp in Sources */ = {isa = PBXBuildFile; fileRef = B28F1CB316F629D30018AF7E /* cat_sorting.cpp */; };
		B28F1CEB16F629D30018AF7E /* chooselang.cpp in Sources */ = {isa = PBXBuildFile; fileRef = B28F1CB616F629D30018AF7E /* chooselang.cpp */; };
		B28F1CEC16F629D30018AF7E /* commentdlg.cpp in Sources */ = {isa = PBXBuildFile; fileRef = B28F1CB716F629D30018AF7E /* commentdlg.cpp */; };
		B28F1CED16F629D30018AF7E /* digger.cpp in Sources */ = {isa = PBXBuildFile; fileRef = B28F1CB916F629D30018AF7E /* digger.cpp */; };
		B28F1CEE16F629D30018AF7E /* edlistctrl.cpp in Sources */ = {isa = PBXBuildFile; fileRef = B28F1CBC16F629D30018AF7E /* edlistctrl.cpp */; };
		B28F1CEF16F629D30018AF7E /* errorbar.cpp in Sources */ = {isa = PBXBuildFile; fileRef = B28F1CBE16F629D30018AF7E /* errorbar.cpp */; };
		B28F1CF016F629D30018AF7E /* fileviewer.cpp in Sources */ = {isa = PBXBuildFile; fileRef = B28F1CC016F629D30018AF7E /* fileviewer.cpp */; };
		B28F1CF116F629D30018AF7E /* findframe.cpp in Sources */ = {isa = PBXBuildFile; fileRef = B28F1CC216F629D30018AF7E /* findframe.cpp */; };
		B28F1CF216F629D30018AF7E /* gexecute.cpp in Sources */ = {isa = PBXBuildFile; fileRef = B28F1CC416F629D30018AF7E /* gexecute.cpp */; };
		B28F1CF316F629D30018AF7E /* icons.cpp in Sources */ = {isa = PBXBuildFile; fileRef = B28F1CC616F629D30018AF7E /* icons.cpp */; };
		B28F1CF416F629D30018AF7E /* isocodes.cpp in Sources */ = {isa = PBXBuildFile; fileRef = B28F1CC816F629D30018AF7E /* isocodes.cpp */; };
		B28F1CF516F629D30018AF7E /* manager.cpp in Sources */ = {isa = PBXBuildFile; fileRef = B28F1CCA16F629D30018AF7E /* manager.cpp */; };
		B28F1CF616F629D30018AF7E /* osx_helpers.m in Sources */ = {isa = PBXBuildFile; fileRef = B28F1CCD16F629D30018AF7E /* osx_helpers.m */; };
		B28F1CF716F629D30018AF7E /* parser.cpp in Sources */ = {isa = PBXBuildFile; fileRef = B28F1CCE16F629D30018AF7E /* parser.cpp */; };
		B28F1CF816F629D30018AF7E /* prefsdlg.cpp in Sources */ = {isa = PBXBuildFile; fileRef = B28F1CD016F629D30018AF7E /* prefsdlg.cpp */; };
		B28F1CF916F629D30018AF7E /* progressinfo.cpp in Sources */ = {isa = PBXBuildFile; fileRef = B28F1CD216F629D30018AF7E /* progressinfo.cpp */; };
		B28F1CFA16F629D30018AF7E /* propertiesdlg.cpp in Sources */ = {isa = PBXBuildFile; fileRef = B28F1CD416F629D30018AF7E /* propertiesdlg.cpp */; };
		B28F1CFB16F629D30018AF7E /* summarydlg.cpp in Sources */ = {isa = PBXBuildFile; fileRef = B28F1CD616F629D30018AF7E /* summarydlg.cpp */; };
		B28F1CFC16F629D30018AF7E /* transmem.cpp in Sources */ = {isa = PBXBuildFile; fileRef = B28F1CD816F629D30018AF7E /* transmem.cpp */; };
		B28F1CFF16F629D30018AF7E /* utility.cpp in Sources */ = {isa = PBXBuildFile; fileRef = B28F1CDE16F629D30018AF7E /* utility.cpp */; };
		B28F1D0016F629D30018AF7E /* export_html.cpp in Sources */ = {isa = PBXBuildFile; fileRef = B28F1CE216F629D30018AF7E /* export_html.cpp */; };
		B28F1D0116F629D30018AF7E /* pl_evaluate.cpp in Sources */ = {isa = PBXBuildFile; fileRef = B28F1CE316F629D30018AF7E /* pl_evaluate.cpp */; };
		B29AE89017103992008D1F8A /* comment.xrc in Resources */ = {isa = PBXBuildFile; fileRef = B27EB05D1709DA4A009C1328 /* comment.xrc */; };
		B29AE89117103992008D1F8A /* find.xrc in Resources */ = {isa = PBXBuildFile; fileRef = B27EB05E1709DA4A009C1328 /* find.xrc */; };
		B29AE89217103992008D1F8A /* manager.xrc in Resources */ = {isa = PBXBuildFile; fileRef = B27EB05F1709DA4A009C1328 /* manager.xrc */; };
		B29AE89317103992008D1F8A /* menus.xrc in Resources */ = {isa = PBXBuildFile; fileRef = B27EB0601709DA4A009C1328 /* menus.xrc */; };
		B29AE89417103992008D1F8A /* prefs.xrc in Resources */ = {isa = PBXBuildFile; fileRef = B27EB0611709DA4A009C1328 /* prefs.xrc */; };
		B29AE89517103992008D1F8A /* progress.xrc in Resources */ = {isa = PBXBuildFile; fileRef = B27EB0621709DA4A009C1328 /* progress.xrc */; };
		B29AE89617103992008D1F8A /* properties.xrc in Resources */ = {isa = PBXBuildFile; fileRef = B27EB0631709DA4A009C1328 /* properties.xrc */; };
		B29AE89717103992008D1F8A /* summary.xrc in Resources */ = {isa = PBXBuildFile; fileRef = B27EB0641709DA4A009C1328 /* summary.xrc */; };
		B29AE89A17103992008D1F8A /* toolbar.xrc in Resources */ = {isa = PBXBuildFile; fileRef = B27EB0671709DA4A009C1328 /* toolbar.xrc */; };
		B2B7D472170DD93E00ED0AFE /* GettextTools.bundle in Copy Gettext bundle */ = {isa = PBXBuildFile; fileRef = B248B2DE170D765100EBA58E /* GettextTools.bundle */; };
		B2BF84BA170846290030AA22 /* OpenGL.framework in Frameworks */ = {isa = PBXBuildFile; fileRef = B2BF84B9170846290030AA22 /* OpenGL.framework */; };
		B2BF84BE170847220030AA22 /* libz.dylib in Frameworks */ = {isa = PBXBuildFile; fileRef = B2BF84BD170847220030AA22 /* libz.dylib */; };
		B2BF84C1170847E60030AA22 /* IOKit.framework in Frameworks */ = {isa = PBXBuildFile; fileRef = B2BF84C0170847E60030AA22 /* IOKit.framework */; };
		B2BF84C4170849D00030AA22 /* Carbon.framework in Frameworks */ = {isa = PBXBuildFile; fileRef = B2BF84BB170846940030AA22 /* Carbon.framework */; };
		B2D76A45181D027F0083C9D9 /* libLucenePlusPlus.a in Frameworks */ = {isa = PBXBuildFile; fileRef = B2D76A44181D027F0083C9D9 /* libLucenePlusPlus.a */; };
		B2D76A4C181D028B0083C9D9 /* libboost_date_time.a in Frameworks */ = {isa = PBXBuildFile; fileRef = B2D76A46181D028B0083C9D9 /* libboost_date_time.a */; };
		B2D76A4D181D028B0083C9D9 /* libboost_filesystem.a in Frameworks */ = {isa = PBXBuildFile; fileRef = B2D76A47181D028B0083C9D9 /* libboost_filesystem.a */; };
		B2D76A4E181D028B0083C9D9 /* libboost_iostreams.a in Frameworks */ = {isa = PBXBuildFile; fileRef = B2D76A48181D028B0083C9D9 /* libboost_iostreams.a */; };
		B2D76A4F181D028B0083C9D9 /* libboost_regex.a in Frameworks */ = {isa = PBXBuildFile; fileRef = B2D76A49181D028B0083C9D9 /* libboost_regex.a */; };
		B2D76A50181D028B0083C9D9 /* libboost_system.a in Frameworks */ = {isa = PBXBuildFile; fileRef = B2D76A4A181D028B0083C9D9 /* libboost_system.a */; };
		B2D76A51181D028B0083C9D9 /* libboost_thread.a in Frameworks */ = {isa = PBXBuildFile; fileRef = B2D76A4B181D028B0083C9D9 /* libboost_thread.a */; };
		B2E836D91709EB0D00F31559 /* Sparkle.framework in Copy Private Frameworks */ = {isa = PBXBuildFile; fileRef = B256797417075E6000C52BC5 /* Sparkle.framework */; };
		B2E836DE1709ECD600F31559 /* dsa_pub.pem in Resources */ = {isa = PBXBuildFile; fileRef = B2E836DD1709ECD600F31559 /* dsa_pub.pem */; };
		B2E836E91709ED2A00F31559 /* window-close.png in Resources */ = {isa = PBXBuildFile; fileRef = B2E836E01709ED2A00F31559 /* window-close.png */; };
		B2E836EA1709ED2A00F31559 /* poedit-status-automatic.png in Resources */ = {isa = PBXBuildFile; fileRef = B2E836E11709ED2A00F31559 /* poedit-status-automatic.png */; };
		B2E836EB1709ED2A00F31559 /* poedit-status-cat-mid.png in Resources */ = {isa = PBXBuildFile; fileRef = B2E836E21709ED2A00F31559 /* poedit-status-cat-mid.png */; };
		B2E836EC1709ED2A00F31559 /* poedit-status-cat-no.png in Resources */ = {isa = PBXBuildFile; fileRef = B2E836E31709ED2A00F31559 /* poedit-status-cat-no.png */; };
		B2E836ED1709ED2A00F31559 /* poedit-status-cat-ok.png in Resources */ = {isa = PBXBuildFile; fileRef = B2E836E41709ED2A00F31559 /* poedit-status-cat-ok.png */; };
		B2E836EE1709ED2A00F31559 /* poedit-status-comment-modif.png in Resources */ = {isa = PBXBuildFile; fileRef = B2E836E51709ED2A00F31559 /* poedit-status-comment-modif.png */; };
		B2E836EF1709ED2A00F31559 /* poedit-status-comment.png in Resources */ = {isa = PBXBuildFile; fileRef = B2E836E61709ED2A00F31559 /* poedit-status-comment.png */; };
		B2E836F01709ED2A00F31559 /* poedit-status-modified.png in Resources */ = {isa = PBXBuildFile; fileRef = B2E836E71709ED2A00F31559 /* poedit-status-modified.png */; };
		B2E836F11709ED2A00F31559 /* poedit-status-nothing.png in Resources */ = {isa = PBXBuildFile; fileRef = B2E836E81709ED2A00F31559 /* poedit-status-nothing.png */; };
		B2E836FB1709ED6300F31559 /* document-new.png in Resources */ = {isa = PBXBuildFile; fileRef = B2E836F21709ED6300F31559 /* document-new.png */; };
		B2E836FC1709ED6300F31559 /* document-open.png in Resources */ = {isa = PBXBuildFile; fileRef = B2E836F31709ED6300F31559 /* document-open.png */; };
		B2E836FD1709ED6300F31559 /* document-properties.png in Resources */ = {isa = PBXBuildFile; fileRef = B2E836F41709ED6300F31559 /* document-properties.png */; };
		B2E836FE1709ED6300F31559 /* document-save.png in Resources */ = {isa = PBXBuildFile; fileRef = B2E836F51709ED6300F31559 /* document-save.png */; };
		B2E836FF1709ED6300F31559 /* edit-delete.png in Resources */ = {isa = PBXBuildFile; fileRef = B2E836F61709ED6300F31559 /* edit-delete.png */; };
		B2E837001709ED6300F31559 /* poedit-comment.png in Resources */ = {isa = PBXBuildFile; fileRef = B2E836F71709ED6300F31559 /* poedit-comment.png */; };
		B2E837011709ED6300F31559 /* poedit-fuzzy.png in Resources */ = {isa = PBXBuildFile; fileRef = B2E836F81709ED6300F31559 /* poedit-fuzzy.png */; };
		B2E837021709ED6300F31559 /* poedit-update.png in Resources */ = {isa = PBXBuildFile; fileRef = B2E836F91709ED6300F31559 /* poedit-update.png */; };
		B2E837031709ED6300F31559 /* poedit-validate.png in Resources */ = {isa = PBXBuildFile; fileRef = B2E836FA1709ED6300F31559 /* poedit-validate.png */; };
<<<<<<< HEAD
		B2F14DD4181E510100E212B5 /* tm_migrate.cpp in Sources */ = {isa = PBXBuildFile; fileRef = B2F14DD3181E510100E212B5 /* tm_migrate.cpp */; };
=======
		B2EC60A41812D9D40059756A /* icudt52l.dat in Resources */ = {isa = PBXBuildFile; fileRef = B2EC60A31812D9D40059756A /* icudt52l.dat */; };
>>>>>>> 809b6899
		B2F287C0170DCC63004C1F41 /* CoreFoundation.framework in Frameworks */ = {isa = PBXBuildFile; fileRef = B248B2DF170D765100EBA58E /* CoreFoundation.framework */; };
		B2F287C4170DCC92004C1F41 /* AUTHORS in Resources */ = {isa = PBXBuildFile; fileRef = B2F287C2170DCC92004C1F41 /* AUTHORS */; };
		B2F287C5170DCC92004C1F41 /* COPYING in Resources */ = {isa = PBXBuildFile; fileRef = B2F287C3170DCC92004C1F41 /* COPYING */; };
/* End PBXBuildFile section */

/* Begin PBXContainerItemProxy section */
		B23D1F6D18142D0100E6B212 /* PBXContainerItemProxy */ = {
			isa = PBXContainerItemProxy;
			containerPortal = B24ACD5316F6201F00399242 /* Project object */;
			proxyType = 1;
			remoteGlobalIDString = B23D1F6318142CF400E6B212;
			remoteInfo = "dump-legacy-tm";
		};
		B23D1F6F18142D0C00E6B212 /* PBXContainerItemProxy */ = {
			isa = PBXContainerItemProxy;
			containerPortal = B24ACD5316F6201F00399242 /* Project object */;
			proxyType = 1;
			remoteGlobalIDString = B27115F8170830A800B936D5;
			remoteInfo = ant_external_deps;
		};
		B248B2EB170D772800EBA58E /* PBXContainerItemProxy */ = {
			isa = PBXContainerItemProxy;
			containerPortal = B24ACD5316F6201F00399242 /* Project object */;
			proxyType = 1;
			remoteGlobalIDString = B27115F8170830A800B936D5;
			remoteInfo = ant_external_deps;
		};
		B248B2ED170D773000EBA58E /* PBXContainerItemProxy */ = {
			isa = PBXContainerItemProxy;
			containerPortal = B24ACD5316F6201F00399242 /* Project object */;
			proxyType = 1;
			remoteGlobalIDString = B248B2DD170D765100EBA58E;
			remoteInfo = GettextTools;
		};
		B2B7D473170DDAAB00ED0AFE /* PBXContainerItemProxy */ = {
			isa = PBXContainerItemProxy;
			containerPortal = B24ACD5316F6201F00399242 /* Project object */;
			proxyType = 1;
			remoteGlobalIDString = B27115F8170830A800B936D5;
			remoteInfo = ant_external_deps;
		};
/* End PBXContainerItemProxy section */

/* Begin PBXCopyFilesBuildPhase section */
		B23D1F72181446EF00E6B212 /* Copy Auxiliary Binaries */ = {
			isa = PBXCopyFilesBuildPhase;
			buildActionMask = 2147483647;
			dstPath = "";
			dstSubfolderSpec = 6;
			files = (
				B23D1F731814470200E6B212 /* dump-legacy-tm in Copy Auxiliary Binaries */,
			);
			name = "Copy Auxiliary Binaries";
			runOnlyForDeploymentPostprocessing = 0;
		};
		B2B7D470170DD91C00ED0AFE /* Copy Gettext bundle */ = {
			isa = PBXCopyFilesBuildPhase;
			buildActionMask = 2147483647;
			dstPath = "";
			dstSubfolderSpec = 13;
			files = (
				B2B7D472170DD93E00ED0AFE /* GettextTools.bundle in Copy Gettext bundle */,
			);
			name = "Copy Gettext bundle";
			runOnlyForDeploymentPostprocessing = 0;
		};
		B2E836D81709EB0700F31559 /* Copy Private Frameworks */ = {
			isa = PBXCopyFilesBuildPhase;
			buildActionMask = 2147483647;
			dstPath = "";
			dstSubfolderSpec = 10;
			files = (
				B2E836D91709EB0D00F31559 /* Sparkle.framework in Copy Private Frameworks */,
			);
			name = "Copy Private Frameworks";
			runOnlyForDeploymentPostprocessing = 0;
		};
/* End PBXCopyFilesBuildPhase section */

/* Begin PBXFileReference section */
		B21FB780179D51BE003F45AC /* libexpat.dylib */ = {isa = PBXFileReference; lastKnownFileType = "compiled.mach-o.dylib"; name = libexpat.dylib; path = usr/lib/libexpat.dylib; sourceTree = SDKROOT; };
		B22C5F0817DDC67400ECAFD1 /* lang_info.cpp */ = {isa = PBXFileReference; fileEncoding = 4; lastKnownFileType = sourcecode.cpp.cpp; path = lang_info.cpp; sourceTree = "<group>"; };
		B22C5F0917DDC67400ECAFD1 /* lang_info.h */ = {isa = PBXFileReference; fileEncoding = 4; lastKnownFileType = sourcecode.c.h; path = lang_info.h; sourceTree = "<group>"; };
<<<<<<< HEAD
		B23D1F5E18142CAB00E6B212 /* dump_legacy_tm.cpp */ = {isa = PBXFileReference; fileEncoding = 4; lastKnownFileType = sourcecode.cpp.cpp; name = dump_legacy_tm.cpp; path = tm/dump_legacy_tm.cpp; sourceTree = "<group>"; };
		B23D1F6418142CF400E6B212 /* dump-legacy-tm */ = {isa = PBXFileReference; explicitFileType = "compiled.mach-o.executable"; includeInIndex = 0; path = "dump-legacy-tm"; sourceTree = BUILT_PRODUCTS_DIR; };
=======
		B23E49851813C42C0046CD8B /* icuhelpers.h */ = {isa = PBXFileReference; fileEncoding = 4; lastKnownFileType = sourcecode.c.h; path = icuhelpers.h; sourceTree = "<group>"; };
>>>>>>> 809b6899
		B248B2DE170D765100EBA58E /* GettextTools.bundle */ = {isa = PBXFileReference; explicitFileType = wrapper.cfbundle; includeInIndex = 0; path = GettextTools.bundle; sourceTree = BUILT_PRODUCTS_DIR; };
		B248B2DF170D765100EBA58E /* CoreFoundation.framework */ = {isa = PBXFileReference; lastKnownFileType = wrapper.framework; name = CoreFoundation.framework; path = System/Library/Frameworks/CoreFoundation.framework; sourceTree = SDKROOT; };
		B248B2E3170D765100EBA58E /* GettextTools-Info.plist */ = {isa = PBXFileReference; lastKnownFileType = text.plist; name = "GettextTools-Info.plist"; path = "macosx/GettextTools-Info.plist"; sourceTree = "<group>"; };
		B24ACD5B16F6201F00399242 /* Poedit.app */ = {isa = PBXFileReference; explicitFileType = wrapper.application; includeInIndex = 0; path = Poedit.app; sourceTree = BUILT_PRODUCTS_DIR; };
		B24ACD5E16F6201F00399242 /* Cocoa.framework */ = {isa = PBXFileReference; lastKnownFileType = wrapper.framework; name = Cocoa.framework; path = System/Library/Frameworks/Cocoa.framework; sourceTree = SDKROOT; };
		B24ACD6116F6201F00399242 /* AppKit.framework */ = {isa = PBXFileReference; lastKnownFileType = wrapper.framework; name = AppKit.framework; path = System/Library/Frameworks/AppKit.framework; sourceTree = SDKROOT; };
		B24ACD6216F6201F00399242 /* CoreData.framework */ = {isa = PBXFileReference; lastKnownFileType = wrapper.framework; name = CoreData.framework; path = System/Library/Frameworks/CoreData.framework; sourceTree = SDKROOT; };
		B24ACD6316F6201F00399242 /* Foundation.framework */ = {isa = PBXFileReference; lastKnownFileType = wrapper.framework; name = Foundation.framework; path = System/Library/Frameworks/Foundation.framework; sourceTree = SDKROOT; };
		B24ACD6616F6201F00399242 /* Poedit-Info.plist */ = {isa = PBXFileReference; lastKnownFileType = text.plist.xml; name = "Poedit-Info.plist"; path = "macosx/Poedit-Info.plist"; sourceTree = "<group>"; };
		B24ACD6816F6201F00399242 /* en */ = {isa = PBXFileReference; lastKnownFileType = text.plist.strings; name = en; path = en.lproj/InfoPlist.strings; sourceTree = "<group>"; };
		B24ACD6C16F6201F00399242 /* Poedit-Prefix.pch */ = {isa = PBXFileReference; lastKnownFileType = sourcecode.c.h; name = "Poedit-Prefix.pch"; path = "src/Poedit-Prefix.pch"; sourceTree = "<group>"; };
		B24ACD8316F6263900399242 /* Poedit.iconset */ = {isa = PBXFileReference; lastKnownFileType = folder.iconset; name = Poedit.iconset; path = icons/appicon/Poedit.iconset; sourceTree = SOURCE_ROOT; };
		B256797417075E6000C52BC5 /* Sparkle.framework */ = {isa = PBXFileReference; lastKnownFileType = wrapper.framework; path = Sparkle.framework; sourceTree = BUILT_PRODUCTS_DIR; };
		B2567976170763B700C52BC5 /* libwx_osx_cocoa_static.a */ = {isa = PBXFileReference; lastKnownFileType = archive.ar; path = libwx_osx_cocoa_static.a; sourceTree = BUILT_PRODUCTS_DIR; };
		B27EB05D1709DA4A009C1328 /* comment.xrc */ = {isa = PBXFileReference; fileEncoding = 4; lastKnownFileType = text.xml; path = comment.xrc; sourceTree = "<group>"; };
		B27EB05E1709DA4A009C1328 /* find.xrc */ = {isa = PBXFileReference; fileEncoding = 4; lastKnownFileType = text.xml; path = find.xrc; sourceTree = "<group>"; };
		B27EB05F1709DA4A009C1328 /* manager.xrc */ = {isa = PBXFileReference; fileEncoding = 4; lastKnownFileType = text.xml; path = manager.xrc; sourceTree = "<group>"; };
		B27EB0601709DA4A009C1328 /* menus.xrc */ = {isa = PBXFileReference; fileEncoding = 4; lastKnownFileType = text.xml; path = menus.xrc; sourceTree = "<group>"; };
		B27EB0611709DA4A009C1328 /* prefs.xrc */ = {isa = PBXFileReference; fileEncoding = 4; lastKnownFileType = text.xml; path = prefs.xrc; sourceTree = "<group>"; };
		B27EB0621709DA4A009C1328 /* progress.xrc */ = {isa = PBXFileReference; fileEncoding = 4; lastKnownFileType = text.xml; path = progress.xrc; sourceTree = "<group>"; };
		B27EB0631709DA4A009C1328 /* properties.xrc */ = {isa = PBXFileReference; fileEncoding = 4; lastKnownFileType = text.xml; path = properties.xrc; sourceTree = "<group>"; };
		B27EB0641709DA4A009C1328 /* summary.xrc */ = {isa = PBXFileReference; fileEncoding = 4; lastKnownFileType = text.xml; path = summary.xrc; sourceTree = "<group>"; };
		B27EB0671709DA4A009C1328 /* toolbar.xrc */ = {isa = PBXFileReference; fileEncoding = 4; lastKnownFileType = text.xml; path = toolbar.xrc; sourceTree = "<group>"; };
		B28F1CA916F627170018AF7E /* GenericTranslation.iconset */ = {isa = PBXFileReference; lastKnownFileType = folder.iconset; name = GenericTranslation.iconset; path = "icons/mime-osx/GenericTranslation.iconset"; sourceTree = SOURCE_ROOT; };
		B28F1CAC16F629D30018AF7E /* catalog.cpp */ = {isa = PBXFileReference; fileEncoding = 4; lastKnownFileType = sourcecode.cpp.cpp; path = catalog.cpp; sourceTree = "<group>"; };
		B28F1CAD16F629D30018AF7E /* chooselang.h */ = {isa = PBXFileReference; fileEncoding = 4; lastKnownFileType = sourcecode.c.h; path = chooselang.h; sourceTree = "<group>"; };
		B28F1CAE16F629D30018AF7E /* edapp.cpp */ = {isa = PBXFileReference; fileEncoding = 4; lastKnownFileType = sourcecode.cpp.cpp; path = edapp.cpp; sourceTree = "<group>"; };
		B28F1CAF16F629D30018AF7E /* edapp.h */ = {isa = PBXFileReference; fileEncoding = 4; lastKnownFileType = sourcecode.c.h; path = edapp.h; sourceTree = "<group>"; };
		B28F1CB016F629D30018AF7E /* edframe.cpp */ = {isa = PBXFileReference; explicitFileType = sourcecode.cpp.objcpp; fileEncoding = 4; path = edframe.cpp; sourceTree = "<group>"; };
		B28F1CB116F629D30018AF7E /* attentionbar.cpp */ = {isa = PBXFileReference; fileEncoding = 4; lastKnownFileType = sourcecode.cpp.cpp; path = attentionbar.cpp; sourceTree = "<group>"; };
		B28F1CB216F629D30018AF7E /* attentionbar.h */ = {isa = PBXFileReference; fileEncoding = 4; lastKnownFileType = sourcecode.c.h; path = attentionbar.h; sourceTree = "<group>"; };
		B28F1CB316F629D30018AF7E /* cat_sorting.cpp */ = {isa = PBXFileReference; fileEncoding = 4; lastKnownFileType = sourcecode.cpp.cpp; path = cat_sorting.cpp; sourceTree = "<group>"; };
		B28F1CB416F629D30018AF7E /* cat_sorting.h */ = {isa = PBXFileReference; fileEncoding = 4; lastKnownFileType = sourcecode.c.h; path = cat_sorting.h; sourceTree = "<group>"; };
		B28F1CB516F629D30018AF7E /* catalog.h */ = {isa = PBXFileReference; fileEncoding = 4; lastKnownFileType = sourcecode.c.h; path = catalog.h; sourceTree = "<group>"; };
		B28F1CB616F629D30018AF7E /* chooselang.cpp */ = {isa = PBXFileReference; fileEncoding = 4; lastKnownFileType = sourcecode.cpp.cpp; path = chooselang.cpp; sourceTree = "<group>"; };
		B28F1CB716F629D30018AF7E /* commentdlg.cpp */ = {isa = PBXFileReference; fileEncoding = 4; lastKnownFileType = sourcecode.cpp.cpp; path = commentdlg.cpp; sourceTree = "<group>"; };
		B28F1CB816F629D30018AF7E /* commentdlg.h */ = {isa = PBXFileReference; fileEncoding = 4; lastKnownFileType = sourcecode.c.h; path = commentdlg.h; sourceTree = "<group>"; };
		B28F1CB916F629D30018AF7E /* digger.cpp */ = {isa = PBXFileReference; fileEncoding = 4; lastKnownFileType = sourcecode.cpp.cpp; path = digger.cpp; sourceTree = "<group>"; };
		B28F1CBA16F629D30018AF7E /* digger.h */ = {isa = PBXFileReference; fileEncoding = 4; lastKnownFileType = sourcecode.c.h; path = digger.h; sourceTree = "<group>"; };
		B28F1CBB16F629D30018AF7E /* edframe.h */ = {isa = PBXFileReference; fileEncoding = 4; lastKnownFileType = sourcecode.c.h; path = edframe.h; sourceTree = "<group>"; };
		B28F1CBC16F629D30018AF7E /* edlistctrl.cpp */ = {isa = PBXFileReference; fileEncoding = 4; lastKnownFileType = sourcecode.cpp.cpp; path = edlistctrl.cpp; sourceTree = "<group>"; };
		B28F1CBD16F629D30018AF7E /* edlistctrl.h */ = {isa = PBXFileReference; fileEncoding = 4; lastKnownFileType = sourcecode.c.h; path = edlistctrl.h; sourceTree = "<group>"; };
		B28F1CBE16F629D30018AF7E /* errorbar.cpp */ = {isa = PBXFileReference; fileEncoding = 4; lastKnownFileType = sourcecode.cpp.cpp; path = errorbar.cpp; sourceTree = "<group>"; };
		B28F1CBF16F629D30018AF7E /* errorbar.h */ = {isa = PBXFileReference; fileEncoding = 4; lastKnownFileType = sourcecode.c.h; path = errorbar.h; sourceTree = "<group>"; };
		B28F1CC016F629D30018AF7E /* fileviewer.cpp */ = {isa = PBXFileReference; fileEncoding = 4; lastKnownFileType = sourcecode.cpp.cpp; path = fileviewer.cpp; sourceTree = "<group>"; };
		B28F1CC116F629D30018AF7E /* fileviewer.h */ = {isa = PBXFileReference; fileEncoding = 4; lastKnownFileType = sourcecode.c.h; path = fileviewer.h; sourceTree = "<group>"; };
		B28F1CC216F629D30018AF7E /* findframe.cpp */ = {isa = PBXFileReference; fileEncoding = 4; lastKnownFileType = sourcecode.cpp.cpp; path = findframe.cpp; sourceTree = "<group>"; };
		B28F1CC316F629D30018AF7E /* findframe.h */ = {isa = PBXFileReference; fileEncoding = 4; lastKnownFileType = sourcecode.c.h; path = findframe.h; sourceTree = "<group>"; };
		B28F1CC416F629D30018AF7E /* gexecute.cpp */ = {isa = PBXFileReference; fileEncoding = 4; lastKnownFileType = sourcecode.cpp.cpp; path = gexecute.cpp; sourceTree = "<group>"; };
		B28F1CC516F629D30018AF7E /* gexecute.h */ = {isa = PBXFileReference; fileEncoding = 4; lastKnownFileType = sourcecode.c.h; path = gexecute.h; sourceTree = "<group>"; };
		B28F1CC616F629D30018AF7E /* icons.cpp */ = {isa = PBXFileReference; fileEncoding = 4; lastKnownFileType = sourcecode.cpp.cpp; path = icons.cpp; sourceTree = "<group>"; };
		B28F1CC716F629D30018AF7E /* icons.h */ = {isa = PBXFileReference; fileEncoding = 4; lastKnownFileType = sourcecode.c.h; path = icons.h; sourceTree = "<group>"; };
		B28F1CC816F629D30018AF7E /* isocodes.cpp */ = {isa = PBXFileReference; fileEncoding = 4; lastKnownFileType = sourcecode.cpp.cpp; path = isocodes.cpp; sourceTree = "<group>"; };
		B28F1CC916F629D30018AF7E /* isocodes.h */ = {isa = PBXFileReference; fileEncoding = 4; lastKnownFileType = sourcecode.c.h; path = isocodes.h; sourceTree = "<group>"; };
		B28F1CCA16F629D30018AF7E /* manager.cpp */ = {isa = PBXFileReference; fileEncoding = 4; lastKnownFileType = sourcecode.cpp.cpp; path = manager.cpp; sourceTree = "<group>"; };
		B28F1CCB16F629D30018AF7E /* manager.h */ = {isa = PBXFileReference; fileEncoding = 4; lastKnownFileType = sourcecode.c.h; path = manager.h; sourceTree = "<group>"; };
		B28F1CCC16F629D30018AF7E /* osx_helpers.h */ = {isa = PBXFileReference; fileEncoding = 4; lastKnownFileType = sourcecode.c.h; path = osx_helpers.h; sourceTree = "<group>"; };
		B28F1CCD16F629D30018AF7E /* osx_helpers.m */ = {isa = PBXFileReference; fileEncoding = 4; lastKnownFileType = sourcecode.c.objc; path = osx_helpers.m; sourceTree = "<group>"; };
		B28F1CCE16F629D30018AF7E /* parser.cpp */ = {isa = PBXFileReference; fileEncoding = 4; lastKnownFileType = sourcecode.cpp.cpp; path = parser.cpp; sourceTree = "<group>"; };
		B28F1CCF16F629D30018AF7E /* parser.h */ = {isa = PBXFileReference; fileEncoding = 4; lastKnownFileType = sourcecode.c.h; path = parser.h; sourceTree = "<group>"; };
		B28F1CD016F629D30018AF7E /* prefsdlg.cpp */ = {isa = PBXFileReference; fileEncoding = 4; lastKnownFileType = sourcecode.cpp.cpp; path = prefsdlg.cpp; sourceTree = "<group>"; };
		B28F1CD116F629D30018AF7E /* prefsdlg.h */ = {isa = PBXFileReference; fileEncoding = 4; lastKnownFileType = sourcecode.c.h; path = prefsdlg.h; sourceTree = "<group>"; };
		B28F1CD216F629D30018AF7E /* progressinfo.cpp */ = {isa = PBXFileReference; fileEncoding = 4; lastKnownFileType = sourcecode.cpp.cpp; path = progressinfo.cpp; sourceTree = "<group>"; };
		B28F1CD316F629D30018AF7E /* progressinfo.h */ = {isa = PBXFileReference; fileEncoding = 4; lastKnownFileType = sourcecode.c.h; path = progressinfo.h; sourceTree = "<group>"; };
		B28F1CD416F629D30018AF7E /* propertiesdlg.cpp */ = {isa = PBXFileReference; fileEncoding = 4; lastKnownFileType = sourcecode.cpp.cpp; path = propertiesdlg.cpp; sourceTree = "<group>"; };
		B28F1CD516F629D30018AF7E /* propertiesdlg.h */ = {isa = PBXFileReference; fileEncoding = 4; lastKnownFileType = sourcecode.c.h; path = propertiesdlg.h; sourceTree = "<group>"; };
		B28F1CD616F629D30018AF7E /* summarydlg.cpp */ = {isa = PBXFileReference; fileEncoding = 4; lastKnownFileType = sourcecode.cpp.cpp; path = summarydlg.cpp; sourceTree = "<group>"; };
		B28F1CD716F629D30018AF7E /* summarydlg.h */ = {isa = PBXFileReference; fileEncoding = 4; lastKnownFileType = sourcecode.c.h; path = summarydlg.h; sourceTree = "<group>"; };
		B28F1CD816F629D30018AF7E /* transmem.cpp */ = {isa = PBXFileReference; fileEncoding = 4; lastKnownFileType = sourcecode.cpp.cpp; name = transmem.cpp; path = tm/transmem.cpp; sourceTree = "<group>"; };
		B28F1CD916F629D30018AF7E /* transmem.h */ = {isa = PBXFileReference; fileEncoding = 4; lastKnownFileType = sourcecode.c.h; name = transmem.h; path = tm/transmem.h; sourceTree = "<group>"; };
		B28F1CDE16F629D30018AF7E /* utility.cpp */ = {isa = PBXFileReference; fileEncoding = 4; lastKnownFileType = sourcecode.cpp.cpp; path = utility.cpp; sourceTree = "<group>"; };
		B28F1CDF16F629D30018AF7E /* utility.h */ = {isa = PBXFileReference; fileEncoding = 4; lastKnownFileType = sourcecode.c.h; path = utility.h; sourceTree = "<group>"; };
		B28F1CE016F629D30018AF7E /* version.h */ = {isa = PBXFileReference; fileEncoding = 4; lastKnownFileType = sourcecode.c.h; path = version.h; sourceTree = "<group>"; };
		B28F1CE216F629D30018AF7E /* export_html.cpp */ = {isa = PBXFileReference; fileEncoding = 4; lastKnownFileType = sourcecode.cpp.cpp; path = export_html.cpp; sourceTree = "<group>"; };
		B28F1CE316F629D30018AF7E /* pl_evaluate.cpp */ = {isa = PBXFileReference; fileEncoding = 4; lastKnownFileType = sourcecode.cpp.cpp; name = pl_evaluate.cpp; path = pluralforms/pl_evaluate.cpp; sourceTree = "<group>"; };
		B28F1CE416F629D30018AF7E /* pl_evaluate.h */ = {isa = PBXFileReference; fileEncoding = 4; lastKnownFileType = sourcecode.c.h; name = pl_evaluate.h; path = pluralforms/pl_evaluate.h; sourceTree = "<group>"; };
		B28F1CE516F629D30018AF7E /* digits.h */ = {isa = PBXFileReference; fileEncoding = 4; lastKnownFileType = sourcecode.c.h; path = digits.h; sourceTree = "<group>"; };
		B29AE89B17105306008D1F8A /* errors.h */ = {isa = PBXFileReference; fileEncoding = 4; lastKnownFileType = sourcecode.c.h; path = errors.h; sourceTree = "<group>"; };
		B2BF84B9170846290030AA22 /* OpenGL.framework */ = {isa = PBXFileReference; lastKnownFileType = wrapper.framework; name = OpenGL.framework; path = System/Library/Frameworks/OpenGL.framework; sourceTree = SDKROOT; };
		B2BF84BB170846940030AA22 /* Carbon.framework */ = {isa = PBXFileReference; lastKnownFileType = wrapper.framework; name = Carbon.framework; path = System/Library/Frameworks/Carbon.framework; sourceTree = SDKROOT; };
		B2BF84BD170847220030AA22 /* libz.dylib */ = {isa = PBXFileReference; lastKnownFileType = "compiled.mach-o.dylib"; name = libz.dylib; path = usr/lib/libz.dylib; sourceTree = SDKROOT; };
		B2BF84C0170847E60030AA22 /* IOKit.framework */ = {isa = PBXFileReference; lastKnownFileType = wrapper.framework; name = IOKit.framework; path = System/Library/Frameworks/IOKit.framework; sourceTree = SDKROOT; };
		B2BF84C21708498B0030AA22 /* HIToolbox.framework */ = {isa = PBXFileReference; lastKnownFileType = wrapper.framework; name = HIToolbox.framework; path = System/Library/Frameworks/Carbon.framework/Frameworks/HIToolbox.framework; sourceTree = SDKROOT; };
		B2D76A44181D027F0083C9D9 /* libLucenePlusPlus.a */ = {isa = PBXFileReference; lastKnownFileType = archive.ar; name = libLucenePlusPlus.a; path = "../../Library/Developer/Xcode/DerivedData/Poedit-djwpweeujjwlwhetlkqyxevhuecg/Build/Products/Debug/libLucenePlusPlus.a"; sourceTree = "<group>"; };
		B2D76A46181D028B0083C9D9 /* libboost_date_time.a */ = {isa = PBXFileReference; lastKnownFileType = archive.ar; name = libboost_date_time.a; path = "../../Library/Developer/Xcode/DerivedData/Poedit-djwpweeujjwlwhetlkqyxevhuecg/Build/Products/Debug/libboost_date_time.a"; sourceTree = "<group>"; };
		B2D76A47181D028B0083C9D9 /* libboost_filesystem.a */ = {isa = PBXFileReference; lastKnownFileType = archive.ar; name = libboost_filesystem.a; path = "../../Library/Developer/Xcode/DerivedData/Poedit-djwpweeujjwlwhetlkqyxevhuecg/Build/Products/Debug/libboost_filesystem.a"; sourceTree = "<group>"; };
		B2D76A48181D028B0083C9D9 /* libboost_iostreams.a */ = {isa = PBXFileReference; lastKnownFileType = archive.ar; name = libboost_iostreams.a; path = "../../Library/Developer/Xcode/DerivedData/Poedit-djwpweeujjwlwhetlkqyxevhuecg/Build/Products/Debug/libboost_iostreams.a"; sourceTree = "<group>"; };
		B2D76A49181D028B0083C9D9 /* libboost_regex.a */ = {isa = PBXFileReference; lastKnownFileType = archive.ar; name = libboost_regex.a; path = "../../Library/Developer/Xcode/DerivedData/Poedit-djwpweeujjwlwhetlkqyxevhuecg/Build/Products/Debug/libboost_regex.a"; sourceTree = "<group>"; };
		B2D76A4A181D028B0083C9D9 /* libboost_system.a */ = {isa = PBXFileReference; lastKnownFileType = archive.ar; name = libboost_system.a; path = "../../Library/Developer/Xcode/DerivedData/Poedit-djwpweeujjwlwhetlkqyxevhuecg/Build/Products/Debug/libboost_system.a"; sourceTree = "<group>"; };
		B2D76A4B181D028B0083C9D9 /* libboost_thread.a */ = {isa = PBXFileReference; lastKnownFileType = archive.ar; name = libboost_thread.a; path = "../../Library/Developer/Xcode/DerivedData/Poedit-djwpweeujjwlwhetlkqyxevhuecg/Build/Products/Debug/libboost_thread.a"; sourceTree = "<group>"; };
		B2E836DD1709ECD600F31559 /* dsa_pub.pem */ = {isa = PBXFileReference; fileEncoding = 4; lastKnownFileType = text; name = dsa_pub.pem; path = macosx/dsa_pub.pem; sourceTree = SOURCE_ROOT; };
		B2E836E01709ED2A00F31559 /* window-close.png */ = {isa = PBXFileReference; lastKnownFileType = image.png; name = "window-close.png"; path = "macosx/window-close.png"; sourceTree = "<group>"; };
		B2E836E11709ED2A00F31559 /* poedit-status-automatic.png */ = {isa = PBXFileReference; lastKnownFileType = image.png; path = "poedit-status-automatic.png"; sourceTree = "<group>"; };
		B2E836E21709ED2A00F31559 /* poedit-status-cat-mid.png */ = {isa = PBXFileReference; lastKnownFileType = image.png; path = "poedit-status-cat-mid.png"; sourceTree = "<group>"; };
		B2E836E31709ED2A00F31559 /* poedit-status-cat-no.png */ = {isa = PBXFileReference; lastKnownFileType = image.png; path = "poedit-status-cat-no.png"; sourceTree = "<group>"; };
		B2E836E41709ED2A00F31559 /* poedit-status-cat-ok.png */ = {isa = PBXFileReference; lastKnownFileType = image.png; path = "poedit-status-cat-ok.png"; sourceTree = "<group>"; };
		B2E836E51709ED2A00F31559 /* poedit-status-comment-modif.png */ = {isa = PBXFileReference; lastKnownFileType = image.png; path = "poedit-status-comment-modif.png"; sourceTree = "<group>"; };
		B2E836E61709ED2A00F31559 /* poedit-status-comment.png */ = {isa = PBXFileReference; lastKnownFileType = image.png; path = "poedit-status-comment.png"; sourceTree = "<group>"; };
		B2E836E71709ED2A00F31559 /* poedit-status-modified.png */ = {isa = PBXFileReference; lastKnownFileType = image.png; path = "poedit-status-modified.png"; sourceTree = "<group>"; };
		B2E836E81709ED2A00F31559 /* poedit-status-nothing.png */ = {isa = PBXFileReference; lastKnownFileType = image.png; path = "poedit-status-nothing.png"; sourceTree = "<group>"; };
		B2E836F21709ED6300F31559 /* document-new.png */ = {isa = PBXFileReference; lastKnownFileType = image.png; name = "document-new.png"; path = "toolbar-32/document-new.png"; sourceTree = "<group>"; };
		B2E836F31709ED6300F31559 /* document-open.png */ = {isa = PBXFileReference; lastKnownFileType = image.png; name = "document-open.png"; path = "toolbar-32/document-open.png"; sourceTree = "<group>"; };
		B2E836F41709ED6300F31559 /* document-properties.png */ = {isa = PBXFileReference; lastKnownFileType = image.png; name = "document-properties.png"; path = "toolbar-32/document-properties.png"; sourceTree = "<group>"; };
		B2E836F51709ED6300F31559 /* document-save.png */ = {isa = PBXFileReference; lastKnownFileType = image.png; name = "document-save.png"; path = "toolbar-32/document-save.png"; sourceTree = "<group>"; };
		B2E836F61709ED6300F31559 /* edit-delete.png */ = {isa = PBXFileReference; lastKnownFileType = image.png; name = "edit-delete.png"; path = "toolbar-32/edit-delete.png"; sourceTree = "<group>"; };
		B2E836F71709ED6300F31559 /* poedit-comment.png */ = {isa = PBXFileReference; lastKnownFileType = image.png; name = "poedit-comment.png"; path = "toolbar-32/poedit-comment.png"; sourceTree = "<group>"; };
		B2E836F81709ED6300F31559 /* poedit-fuzzy.png */ = {isa = PBXFileReference; lastKnownFileType = image.png; name = "poedit-fuzzy.png"; path = "toolbar-32/poedit-fuzzy.png"; sourceTree = "<group>"; };
		B2E836F91709ED6300F31559 /* poedit-update.png */ = {isa = PBXFileReference; lastKnownFileType = image.png; name = "poedit-update.png"; path = "toolbar-32/poedit-update.png"; sourceTree = "<group>"; };
		B2E836FA1709ED6300F31559 /* poedit-validate.png */ = {isa = PBXFileReference; lastKnownFileType = image.png; name = "poedit-validate.png"; path = "toolbar-32/poedit-validate.png"; sourceTree = "<group>"; };
		B2E83708170C97ED00F31559 /* copy-translations.sh */ = {isa = PBXFileReference; fileEncoding = 4; lastKnownFileType = text.script.sh; name = "copy-translations.sh"; path = "macosx/copy-translations.sh"; sourceTree = "<group>"; };
<<<<<<< HEAD
		B2F14DD3181E510100E212B5 /* tm_migrate.cpp */ = {isa = PBXFileReference; explicitFileType = sourcecode.cpp.objcpp; fileEncoding = 4; name = tm_migrate.cpp; path = tm/tm_migrate.cpp; sourceTree = "<group>"; };
=======
		B2EC60A31812D9D40059756A /* icudt52l.dat */ = {isa = PBXFileReference; lastKnownFileType = file; name = icudt52l.dat; path = deps/icu4c/source/data/in/icudt52l.dat; sourceTree = "<group>"; };
>>>>>>> 809b6899
		B2F287C2170DCC92004C1F41 /* AUTHORS */ = {isa = PBXFileReference; fileEncoding = 4; lastKnownFileType = text; name = AUTHORS; path = deps/gettext/AUTHORS; sourceTree = SOURCE_ROOT; };
		B2F287C3170DCC92004C1F41 /* COPYING */ = {isa = PBXFileReference; fileEncoding = 4; lastKnownFileType = text; name = COPYING; path = deps/gettext/COPYING; sourceTree = SOURCE_ROOT; };
/* End PBXFileReference section */

/* Begin PBXFrameworksBuildPhase section */
		B23D1F6118142CF400E6B212 /* Frameworks */ = {
			isa = PBXFrameworksBuildPhase;
			buildActionMask = 2147483647;
			files = (
			);
			runOnlyForDeploymentPostprocessing = 0;
		};
		B248B2DB170D765100EBA58E /* Frameworks */ = {
			isa = PBXFrameworksBuildPhase;
			buildActionMask = 2147483647;
			files = (
				B2F287C0170DCC63004C1F41 /* CoreFoundation.framework in Frameworks */,
			);
			runOnlyForDeploymentPostprocessing = 0;
		};
		B24ACD5816F6201F00399242 /* Frameworks */ = {
			isa = PBXFrameworksBuildPhase;
			buildActionMask = 2147483647;
			files = (
				B2567977170763B700C52BC5 /* libwx_osx_cocoa_static.a in Frameworks */,
				B24ACD5F16F6201F00399242 /* Cocoa.framework in Frameworks */,
				B2BF84C4170849D00030AA22 /* Carbon.framework in Frameworks */,
				B2BF84BA170846290030AA22 /* OpenGL.framework in Frameworks */,
				B2BF84C1170847E60030AA22 /* IOKit.framework in Frameworks */,
				B2BF84BE170847220030AA22 /* libz.dylib in Frameworks */,
				B21FB781179D51BE003F45AC /* libexpat.dylib in Frameworks */,
				B256797517075E6000C52BC5 /* Sparkle.framework in Frameworks */,
				B2D76A45181D027F0083C9D9 /* libLucenePlusPlus.a in Frameworks */,
				B2D76A4C181D028B0083C9D9 /* libboost_date_time.a in Frameworks */,
				B2D76A4D181D028B0083C9D9 /* libboost_filesystem.a in Frameworks */,
				B2D76A4E181D028B0083C9D9 /* libboost_iostreams.a in Frameworks */,
				B2D76A4F181D028B0083C9D9 /* libboost_regex.a in Frameworks */,
				B2D76A50181D028B0083C9D9 /* libboost_system.a in Frameworks */,
				B2D76A51181D028B0083C9D9 /* libboost_thread.a in Frameworks */,
			);
			runOnlyForDeploymentPostprocessing = 0;
		};
/* End PBXFrameworksBuildPhase section */

/* Begin PBXGroup section */
		B23D1F5B1814279D00E6B212 /* TM */ = {
			isa = PBXGroup;
			children = (
				B28F1CD916F629D30018AF7E /* transmem.h */,
				B28F1CD816F629D30018AF7E /* transmem.cpp */,
				B2F14DD3181E510100E212B5 /* tm_migrate.cpp */,
				B23D1F5E18142CAB00E6B212 /* dump_legacy_tm.cpp */,
			);
			name = TM;
			path = src;
			sourceTree = "<group>";
		};
		B23D1F5C1814283200E6B212 /* GUI */ = {
			isa = PBXGroup;
			children = (
				B28F1CB116F629D30018AF7E /* attentionbar.cpp */,
				B28F1CB216F629D30018AF7E /* attentionbar.h */,
				B28F1CB316F629D30018AF7E /* cat_sorting.cpp */,
				B28F1CB416F629D30018AF7E /* cat_sorting.h */,
				B28F1CB616F629D30018AF7E /* chooselang.cpp */,
				B28F1CAD16F629D30018AF7E /* chooselang.h */,
				B28F1CB716F629D30018AF7E /* commentdlg.cpp */,
				B28F1CB816F629D30018AF7E /* commentdlg.h */,
				B28F1CB916F629D30018AF7E /* digger.cpp */,
				B28F1CBA16F629D30018AF7E /* digger.h */,
				B28F1CE516F629D30018AF7E /* digits.h */,
				B28F1CAE16F629D30018AF7E /* edapp.cpp */,
				B28F1CAF16F629D30018AF7E /* edapp.h */,
				B28F1CB016F629D30018AF7E /* edframe.cpp */,
				B28F1CBB16F629D30018AF7E /* edframe.h */,
				B28F1CBC16F629D30018AF7E /* edlistctrl.cpp */,
				B28F1CBD16F629D30018AF7E /* edlistctrl.h */,
				B28F1CBE16F629D30018AF7E /* errorbar.cpp */,
				B28F1CBF16F629D30018AF7E /* errorbar.h */,
				B29AE89B17105306008D1F8A /* errors.h */,
				B28F1CE216F629D30018AF7E /* export_html.cpp */,
				B28F1CC016F629D30018AF7E /* fileviewer.cpp */,
				B28F1CC116F629D30018AF7E /* fileviewer.h */,
				B28F1CC216F629D30018AF7E /* findframe.cpp */,
				B28F1CC316F629D30018AF7E /* findframe.h */,
				B28F1CC416F629D30018AF7E /* gexecute.cpp */,
				B28F1CC516F629D30018AF7E /* gexecute.h */,
				B28F1CC616F629D30018AF7E /* icons.cpp */,
				B28F1CC716F629D30018AF7E /* icons.h */,
				B28F1CCA16F629D30018AF7E /* manager.cpp */,
				B28F1CCB16F629D30018AF7E /* manager.h */,
				B28F1CCC16F629D30018AF7E /* osx_helpers.h */,
				B28F1CCD16F629D30018AF7E /* osx_helpers.m */,
				B28F1CCE16F629D30018AF7E /* parser.cpp */,
				B28F1CCF16F629D30018AF7E /* parser.h */,
				B28F1CD016F629D30018AF7E /* prefsdlg.cpp */,
				B28F1CD116F629D30018AF7E /* prefsdlg.h */,
				B28F1CD216F629D30018AF7E /* progressinfo.cpp */,
				B28F1CD316F629D30018AF7E /* progressinfo.h */,
				B28F1CD416F629D30018AF7E /* propertiesdlg.cpp */,
				B28F1CD516F629D30018AF7E /* propertiesdlg.h */,
				B28F1CD616F629D30018AF7E /* summarydlg.cpp */,
				B28F1CD716F629D30018AF7E /* summarydlg.h */,
				B28F1CDE16F629D30018AF7E /* utility.cpp */,
				B28F1CDF16F629D30018AF7E /* utility.h */,
			);
			name = GUI;
			path = src;
			sourceTree = "<group>";
		};
		B23D1F5D1814283B00E6B212 /* Non-GUI */ = {
			isa = PBXGroup;
			children = (
				B28F1CB516F629D30018AF7E /* catalog.h */,
				B28F1CAC16F629D30018AF7E /* catalog.cpp */,
				B28F1CC916F629D30018AF7E /* isocodes.h */,
				B28F1CC816F629D30018AF7E /* isocodes.cpp */,
				B22C5F0917DDC67400ECAFD1 /* lang_info.h */,
				B22C5F0817DDC67400ECAFD1 /* lang_info.cpp */,
				B28F1CE416F629D30018AF7E /* pl_evaluate.h */,
				B28F1CE316F629D30018AF7E /* pl_evaluate.cpp */,
				B28F1CE016F629D30018AF7E /* version.h */,
			);
			name = "Non-GUI";
			path = src;
			sourceTree = "<group>";
		};
		B248B2E1170D765100EBA58E /* GettextTools */ = {
			isa = PBXGroup;
			children = (
				B248B2E3170D765100EBA58E /* GettextTools-Info.plist */,
				B2F287C2170DCC92004C1F41 /* AUTHORS */,
				B2F287C3170DCC92004C1F41 /* COPYING */,
			);
			path = GettextTools;
			sourceTree = "<group>";
		};
		B24ACD5216F6201F00399242 = {
			isa = PBXGroup;
			children = (
				B24ACD6416F6201F00399242 /* Poedit */,
				B248B2E1170D765100EBA58E /* GettextTools */,
				B24ACD5D16F6201F00399242 /* Frameworks */,
				B24ACD5C16F6201F00399242 /* Products */,
			);
			sourceTree = "<group>";
		};
		B24ACD5C16F6201F00399242 /* Products */ = {
			isa = PBXGroup;
			children = (
				B24ACD5B16F6201F00399242 /* Poedit.app */,
				B248B2DE170D765100EBA58E /* GettextTools.bundle */,
				B23D1F6418142CF400E6B212 /* dump-legacy-tm */,
			);
			name = Products;
			sourceTree = "<group>";
		};
		B24ACD5D16F6201F00399242 /* Frameworks */ = {
			isa = PBXGroup;
			children = (
				B2D76A46181D028B0083C9D9 /* libboost_date_time.a */,
				B2D76A47181D028B0083C9D9 /* libboost_filesystem.a */,
				B2D76A48181D028B0083C9D9 /* libboost_iostreams.a */,
				B2D76A49181D028B0083C9D9 /* libboost_regex.a */,
				B2D76A4A181D028B0083C9D9 /* libboost_system.a */,
				B2D76A4B181D028B0083C9D9 /* libboost_thread.a */,
				B2D76A44181D027F0083C9D9 /* libLucenePlusPlus.a */,
				B21FB780179D51BE003F45AC /* libexpat.dylib */,
				B2BF84BD170847220030AA22 /* libz.dylib */,
				B256797417075E6000C52BC5 /* Sparkle.framework */,
				B2567976170763B700C52BC5 /* libwx_osx_cocoa_static.a */,
				B2BF84C21708498B0030AA22 /* HIToolbox.framework */,
				B2BF84C0170847E60030AA22 /* IOKit.framework */,
				B24ACD5E16F6201F00399242 /* Cocoa.framework */,
				B2BF84BB170846940030AA22 /* Carbon.framework */,
				B2BF84B9170846290030AA22 /* OpenGL.framework */,
				B248B2DF170D765100EBA58E /* CoreFoundation.framework */,
				B24ACD6016F6201F00399242 /* Other Frameworks */,
			);
			name = Frameworks;
			sourceTree = "<group>";
		};
		B24ACD6016F6201F00399242 /* Other Frameworks */ = {
			isa = PBXGroup;
			children = (
				B24ACD6116F6201F00399242 /* AppKit.framework */,
				B24ACD6216F6201F00399242 /* CoreData.framework */,
				B24ACD6316F6201F00399242 /* Foundation.framework */,
			);
			name = "Other Frameworks";
			sourceTree = "<group>";
		};
		B24ACD6416F6201F00399242 /* Poedit */ = {
			isa = PBXGroup;
			children = (
				B23D1F5D1814283B00E6B212 /* Non-GUI */,
				B23D1F5B1814279D00E6B212 /* TM */,
				B23D1F5C1814283200E6B212 /* GUI */,
				B27EB05C1709DA2B009C1328 /* XRC Resources */,
				B24ACD7E16F6252600399242 /* Resources */,
				B24ACD6516F6201F00399242 /* Supporting Files */,
			);
			name = Poedit;
			sourceTree = SOURCE_ROOT;
		};
		B24ACD6516F6201F00399242 /* Supporting Files */ = {
			isa = PBXGroup;
			children = (
				B24ACD6616F6201F00399242 /* Poedit-Info.plist */,
				B24ACD6716F6201F00399242 /* InfoPlist.strings */,
				B24ACD6C16F6201F00399242 /* Poedit-Prefix.pch */,
				B2E83708170C97ED00F31559 /* copy-translations.sh */,
			);
			name = "Supporting Files";
			sourceTree = SOURCE_ROOT;
		};
		B24ACD7E16F6252600399242 /* Resources */ = {
			isa = PBXGroup;
			children = (
				B2E836DF1709ECF100F31559 /* icons */,
				B2E836DD1709ECD600F31559 /* dsa_pub.pem */,
				B24ACD8316F6263900399242 /* Poedit.iconset */,
				B28F1CA916F627170018AF7E /* GenericTranslation.iconset */,
				B2EC60A31812D9D40059756A /* icudt52l.dat */,
			);
			name = Resources;
			sourceTree = "<group>";
		};
		B27EB05C1709DA2B009C1328 /* XRC Resources */ = {
			isa = PBXGroup;
			children = (
				B27EB05D1709DA4A009C1328 /* comment.xrc */,
				B27EB05E1709DA4A009C1328 /* find.xrc */,
				B27EB05F1709DA4A009C1328 /* manager.xrc */,
				B27EB0601709DA4A009C1328 /* menus.xrc */,
				B27EB0611709DA4A009C1328 /* prefs.xrc */,
				B27EB0621709DA4A009C1328 /* progress.xrc */,
				B27EB0631709DA4A009C1328 /* properties.xrc */,
				B27EB0641709DA4A009C1328 /* summary.xrc */,
				B27EB0671709DA4A009C1328 /* toolbar.xrc */,
			);
			name = "XRC Resources";
			path = src/resources;
			sourceTree = SOURCE_ROOT;
		};
		B2E836DF1709ECF100F31559 /* icons */ = {
			isa = PBXGroup;
			children = (
				B2E836F21709ED6300F31559 /* document-new.png */,
				B2E836F31709ED6300F31559 /* document-open.png */,
				B2E836F41709ED6300F31559 /* document-properties.png */,
				B2E836F51709ED6300F31559 /* document-save.png */,
				B2E836F61709ED6300F31559 /* edit-delete.png */,
				B2E836F71709ED6300F31559 /* poedit-comment.png */,
				B2E836F81709ED6300F31559 /* poedit-fuzzy.png */,
				B2E836F91709ED6300F31559 /* poedit-update.png */,
				B2E836FA1709ED6300F31559 /* poedit-validate.png */,
				B2E836E01709ED2A00F31559 /* window-close.png */,
				B2E836E11709ED2A00F31559 /* poedit-status-automatic.png */,
				B2E836E21709ED2A00F31559 /* poedit-status-cat-mid.png */,
				B2E836E31709ED2A00F31559 /* poedit-status-cat-no.png */,
				B2E836E41709ED2A00F31559 /* poedit-status-cat-ok.png */,
				B2E836E51709ED2A00F31559 /* poedit-status-comment-modif.png */,
				B2E836E61709ED2A00F31559 /* poedit-status-comment.png */,
				B2E836E71709ED2A00F31559 /* poedit-status-modified.png */,
				B2E836E81709ED2A00F31559 /* poedit-status-nothing.png */,
			);
			name = icons;
			path = icons/ui;
			sourceTree = SOURCE_ROOT;
		};
<<<<<<< HEAD
=======
		B2E837041709F8EC00F31559 /* Headers */ = {
			isa = PBXGroup;
			children = (
				B28F1CB216F629D30018AF7E /* attentionbar.h */,
				B28F1CB416F629D30018AF7E /* cat_sorting.h */,
				B28F1CB516F629D30018AF7E /* catalog.h */,
				B28F1CAD16F629D30018AF7E /* chooselang.h */,
				B28F1CB816F629D30018AF7E /* commentdlg.h */,
				B28F1CBA16F629D30018AF7E /* digger.h */,
				B28F1CE516F629D30018AF7E /* digits.h */,
				B28F1CAF16F629D30018AF7E /* edapp.h */,
				B28F1CBB16F629D30018AF7E /* edframe.h */,
				B28F1CBD16F629D30018AF7E /* edlistctrl.h */,
				B28F1CBF16F629D30018AF7E /* errorbar.h */,
				B29AE89B17105306008D1F8A /* errors.h */,
				B28F1CC116F629D30018AF7E /* fileviewer.h */,
				B28F1CC316F629D30018AF7E /* findframe.h */,
				B28F1CC516F629D30018AF7E /* gexecute.h */,
				B28F1CC716F629D30018AF7E /* icons.h */,
				B28F1CC916F629D30018AF7E /* isocodes.h */,
				B22C5F0917DDC67400ECAFD1 /* lang_info.h */,
				B28F1CCB16F629D30018AF7E /* manager.h */,
				B28F1CCC16F629D30018AF7E /* osx_helpers.h */,
				B28F1CCF16F629D30018AF7E /* parser.h */,
				B28F1CE416F629D30018AF7E /* pl_evaluate.h */,
				B28F1CD116F629D30018AF7E /* prefsdlg.h */,
				B28F1CD316F629D30018AF7E /* progressinfo.h */,
				B28F1CD516F629D30018AF7E /* propertiesdlg.h */,
				B28F1CD716F629D30018AF7E /* summarydlg.h */,
				B28F1CD916F629D30018AF7E /* transmem.h */,
				B28F1CDD16F629D30018AF7E /* transmemupd.h */,
				B28F1CDB16F629D30018AF7E /* transmemupd_wizard.h */,
				B28F1CDF16F629D30018AF7E /* utility.h */,
				B28F1CE016F629D30018AF7E /* version.h */,
				B23E49851813C42C0046CD8B /* icuhelpers.h */,
			);
			name = Headers;
			path = src;
			sourceTree = "<group>";
		};
>>>>>>> 809b6899
/* End PBXGroup section */

/* Begin PBXLegacyTarget section */
		B27115F8170830A800B936D5 /* ant_external_deps */ = {
			isa = PBXLegacyTarget;
			buildArgumentsString = "$(ACTION) -Dconfig=$(CONFIGURATION) -Dbuilddir=$(DEPS_BUILD_DIR)";
			buildConfigurationList = B27115F9170830A800B936D5 /* Build configuration list for PBXLegacyTarget "ant_external_deps" */;
			buildPhases = (
			);
			buildToolPath = ant;
			buildWorkingDirectory = deps;
			dependencies = (
			);
			name = ant_external_deps;
			passBuildSettingsInEnvironment = 1;
			productName = external_deps;
		};
/* End PBXLegacyTarget section */

/* Begin PBXNativeTarget section */
		B23D1F6318142CF400E6B212 /* dump-legacy-tm */ = {
			isa = PBXNativeTarget;
			buildConfigurationList = B23D1F6A18142CF400E6B212 /* Build configuration list for PBXNativeTarget "dump-legacy-tm" */;
			buildPhases = (
				B23D1F6018142CF400E6B212 /* Sources */,
				B23D1F6118142CF400E6B212 /* Frameworks */,
			);
			buildRules = (
			);
			dependencies = (
				B23D1F7018142D0C00E6B212 /* PBXTargetDependency */,
			);
			name = "dump-legacy-tm";
			productName = "dump-legacy-tm";
			productReference = B23D1F6418142CF400E6B212 /* dump-legacy-tm */;
			productType = "com.apple.product-type.tool";
		};
		B248B2DD170D765100EBA58E /* GettextTools */ = {
			isa = PBXNativeTarget;
			buildConfigurationList = B248B2EA170D765100EBA58E /* Build configuration list for PBXNativeTarget "GettextTools" */;
			buildPhases = (
				B248B2DA170D765100EBA58E /* Sources */,
				B248B2DB170D765100EBA58E /* Frameworks */,
				B248B2DC170D765100EBA58E /* Resources */,
				B2F287C6170DCF06004C1F41 /* Copy Gettext binaries & translations */,
				B2CC62E217DB7F670097461B /* Set bundle versions from deps/gettext */,
			);
			buildRules = (
			);
			dependencies = (
				B248B2EC170D772800EBA58E /* PBXTargetDependency */,
			);
			name = GettextTools;
			productName = GettextTools;
			productReference = B248B2DE170D765100EBA58E /* GettextTools.bundle */;
			productType = "com.apple.product-type.bundle";
		};
		B24ACD5A16F6201F00399242 /* Poedit */ = {
			isa = PBXNativeTarget;
			buildConfigurationList = B24ACD7B16F6201F00399242 /* Build configuration list for PBXNativeTarget "Poedit" */;
			buildPhases = (
				B24ACD5716F6201F00399242 /* Sources */,
				B24ACD5816F6201F00399242 /* Frameworks */,
				B24ACD5916F6201F00399242 /* Resources */,
				B2E836D81709EB0700F31559 /* Copy Private Frameworks */,
				B2846D0B17BCF65D00DDC6F8 /* Remove Headers From Private Frameworks */,
				B23D1F72181446EF00E6B212 /* Copy Auxiliary Binaries */,
				B2B7D470170DD91C00ED0AFE /* Copy Gettext bundle */,
				B2E83707170C96DB00F31559 /* Install translations */,
				B2CC62E117DB7E2D0097461B /* Set CFBundleVersion from git */,
			);
			buildRules = (
			);
			dependencies = (
				B2B7D474170DDAAB00ED0AFE /* PBXTargetDependency */,
				B248B2EE170D773000EBA58E /* PBXTargetDependency */,
				B23D1F6E18142D0100E6B212 /* PBXTargetDependency */,
			);
			name = Poedit;
			productName = Poedit;
			productReference = B24ACD5B16F6201F00399242 /* Poedit.app */;
			productType = "com.apple.product-type.application";
		};
/* End PBXNativeTarget section */

/* Begin PBXProject section */
		B24ACD5316F6201F00399242 /* Project object */ = {
			isa = PBXProject;
			attributes = {
				CLASSPREFIX = PO;
				LastUpgradeCheck = 0500;
				ORGANIZATIONNAME = "Václav Slavík";
			};
			buildConfigurationList = B24ACD5616F6201F00399242 /* Build configuration list for PBXProject "Poedit" */;
			compatibilityVersion = "Xcode 3.2";
			developmentRegion = English;
			hasScannedForEncodings = 0;
			knownRegions = (
				en,
			);
			mainGroup = B24ACD5216F6201F00399242;
			productRefGroup = B24ACD5C16F6201F00399242 /* Products */;
			projectDirPath = "";
			projectRoot = "";
			targets = (
				B24ACD5A16F6201F00399242 /* Poedit */,
				B27115F8170830A800B936D5 /* ant_external_deps */,
				B248B2DD170D765100EBA58E /* GettextTools */,
				B23D1F6318142CF400E6B212 /* dump-legacy-tm */,
			);
		};
/* End PBXProject section */

/* Begin PBXResourcesBuildPhase section */
		B248B2DC170D765100EBA58E /* Resources */ = {
			isa = PBXResourcesBuildPhase;
			buildActionMask = 2147483647;
			files = (
				B2F287C4170DCC92004C1F41 /* AUTHORS in Resources */,
				B2F287C5170DCC92004C1F41 /* COPYING in Resources */,
			);
			runOnlyForDeploymentPostprocessing = 0;
		};
		B24ACD5916F6201F00399242 /* Resources */ = {
			isa = PBXResourcesBuildPhase;
			buildActionMask = 2147483647;
			files = (
				B24ACD6916F6201F00399242 /* InfoPlist.strings in Resources */,
				B24ACD8416F6263900399242 /* Poedit.iconset in Resources */,
				B28F1CAA16F627170018AF7E /* GenericTranslation.iconset in Resources */,
				B2E836DE1709ECD600F31559 /* dsa_pub.pem in Resources */,
				B2E836E91709ED2A00F31559 /* window-close.png in Resources */,
				B2E836EA1709ED2A00F31559 /* poedit-status-automatic.png in Resources */,
				B2E836EB1709ED2A00F31559 /* poedit-status-cat-mid.png in Resources */,
				B2E836EC1709ED2A00F31559 /* poedit-status-cat-no.png in Resources */,
				B2E836ED1709ED2A00F31559 /* poedit-status-cat-ok.png in Resources */,
				B2E836EE1709ED2A00F31559 /* poedit-status-comment-modif.png in Resources */,
				B2E836EF1709ED2A00F31559 /* poedit-status-comment.png in Resources */,
				B2E836F01709ED2A00F31559 /* poedit-status-modified.png in Resources */,
				B2E836F11709ED2A00F31559 /* poedit-status-nothing.png in Resources */,
				B2E836FB1709ED6300F31559 /* document-new.png in Resources */,
				B2E836FC1709ED6300F31559 /* document-open.png in Resources */,
				B2E836FD1709ED6300F31559 /* document-properties.png in Resources */,
				B2E836FE1709ED6300F31559 /* document-save.png in Resources */,
				B2E836FF1709ED6300F31559 /* edit-delete.png in Resources */,
				B2E837001709ED6300F31559 /* poedit-comment.png in Resources */,
				B2E837011709ED6300F31559 /* poedit-fuzzy.png in Resources */,
				B2E837021709ED6300F31559 /* poedit-update.png in Resources */,
				B2E837031709ED6300F31559 /* poedit-validate.png in Resources */,
				B29AE89017103992008D1F8A /* comment.xrc in Resources */,
				B29AE89117103992008D1F8A /* find.xrc in Resources */,
				B29AE89217103992008D1F8A /* manager.xrc in Resources */,
				B29AE89317103992008D1F8A /* menus.xrc in Resources */,
				B29AE89417103992008D1F8A /* prefs.xrc in Resources */,
				B29AE89517103992008D1F8A /* progress.xrc in Resources */,
				B29AE89617103992008D1F8A /* properties.xrc in Resources */,
				B29AE89717103992008D1F8A /* summary.xrc in Resources */,
				B29AE89A17103992008D1F8A /* toolbar.xrc in Resources */,
				B2EC60A41812D9D40059756A /* icudt52l.dat in Resources */,
			);
			runOnlyForDeploymentPostprocessing = 0;
		};
/* End PBXResourcesBuildPhase section */

/* Begin PBXShellScriptBuildPhase section */
		B2846D0B17BCF65D00DDC6F8 /* Remove Headers From Private Frameworks */ = {
			isa = PBXShellScriptBuildPhase;
			buildActionMask = 2147483647;
			files = (
			);
			inputPaths = (
			);
			name = "Remove Headers From Private Frameworks";
			outputPaths = (
			);
			runOnlyForDeploymentPostprocessing = 0;
			shellPath = /bin/sh;
			shellScript = "find \"${BUILT_PRODUCTS_DIR}/${FRAMEWORKS_FOLDER_PATH}\" -name Headers -exec rm -rf {} \\; 2>/dev/null || true";
		};
		B2CC62E117DB7E2D0097461B /* Set CFBundleVersion from git */ = {
			isa = PBXShellScriptBuildPhase;
			buildActionMask = 2147483647;
			files = (
			);
			inputPaths = (
			);
			name = "Set CFBundleVersion from git";
			outputPaths = (
			);
			runOnlyForDeploymentPostprocessing = 0;
			shellPath = /bin/sh;
			shellScript = "BUILD_NUMBER=`git rev-list HEAD | wc -l`\necho setting bn to $BUILD_NUMBER\n/usr/libexec/PlistBuddy -c \"Set :CFBundleVersion $BUILD_NUMBER\" \"${TARGET_BUILD_DIR}/${INFOPLIST_PATH}\"";
		};
		B2CC62E217DB7F670097461B /* Set bundle versions from deps/gettext */ = {
			isa = PBXShellScriptBuildPhase;
			buildActionMask = 2147483647;
			files = (
			);
			inputPaths = (
			);
			name = "Set bundle versions from deps/gettext";
			outputPaths = (
			);
			runOnlyForDeploymentPostprocessing = 0;
			shellPath = /bin/sh;
			shellScript = "source deps/gettext/version.sh\n/usr/libexec/PlistBuddy -c \"Set :CFBundleVersion $VERSION_NUMBER\" \"${TARGET_BUILD_DIR}/${INFOPLIST_PATH}\"\n/usr/libexec/PlistBuddy -c \"Set :CFBundleShortVersionString $VERSION_NUMBER\" \"${TARGET_BUILD_DIR}/${INFOPLIST_PATH}\"";
		};
		B2E83707170C96DB00F31559 /* Install translations */ = {
			isa = PBXShellScriptBuildPhase;
			buildActionMask = 2147483647;
			files = (
			);
			inputPaths = (
			);
			name = "Install translations";
			outputPaths = (
			);
			runOnlyForDeploymentPostprocessing = 0;
			shellPath = /bin/sh;
			shellScript = "export MSGFMT=\"${DEPS_BUILD_DIR}/gettext/bin/msgfmt\"\nmacosx/copy-translations.sh \"${BUILT_PRODUCTS_DIR}/${UNLOCALIZED_RESOURCES_FOLDER_PATH}\"";
		};
		B2F287C6170DCF06004C1F41 /* Copy Gettext binaries & translations */ = {
			isa = PBXShellScriptBuildPhase;
			buildActionMask = 2147483647;
			files = (
			);
			inputPaths = (
			);
			name = "Copy Gettext binaries & translations";
			outputPaths = (
			);
			runOnlyForDeploymentPostprocessing = 0;
			shellPath = /bin/sh;
			shellScript = "mkdir -p \"${BUILT_PRODUCTS_DIR}/${EXECUTABLE_FOLDER_PATH}/bin\"\nmkdir -p \"${BUILT_PRODUCTS_DIR}/${EXECUTABLE_FOLDER_PATH}/lib\"\nmkdir -p \"${BUILT_PRODUCTS_DIR}/${EXECUTABLE_FOLDER_PATH}/share\"\n\nfor i in ${GETTEXT_BINARIES}; do\n  cp -a ${DEPS_BUILD_DIR}/gettext/bin/$i \"${BUILT_PRODUCTS_DIR}/${EXECUTABLE_FOLDER_PATH}/bin\"\ndone\ncp -a ${DEPS_BUILD_DIR}/gettext/lib/lib*.*.dylib \"${BUILT_PRODUCTS_DIR}/${EXECUTABLE_FOLDER_PATH}/lib\"\ncp -a ${DEPS_BUILD_DIR}/gettext/share/locale \"${BUILT_PRODUCTS_DIR}/${EXECUTABLE_FOLDER_PATH}/share\"";
		};
/* End PBXShellScriptBuildPhase section */

/* Begin PBXSourcesBuildPhase section */
		B23D1F6018142CF400E6B212 /* Sources */ = {
			isa = PBXSourcesBuildPhase;
			buildActionMask = 2147483647;
			files = (
				B23D1F7118142D1900E6B212 /* dump_legacy_tm.cpp in Sources */,
			);
			runOnlyForDeploymentPostprocessing = 0;
		};
		B248B2DA170D765100EBA58E /* Sources */ = {
			isa = PBXSourcesBuildPhase;
			buildActionMask = 2147483647;
			files = (
			);
			runOnlyForDeploymentPostprocessing = 0;
		};
		B24ACD5716F6201F00399242 /* Sources */ = {
			isa = PBXSourcesBuildPhase;
			buildActionMask = 2147483647;
			files = (
				B2F14DD4181E510100E212B5 /* tm_migrate.cpp in Sources */,
				B28F1CE616F629D30018AF7E /* catalog.cpp in Sources */,
				B28F1CE716F629D30018AF7E /* edapp.cpp in Sources */,
				B28F1CE816F629D30018AF7E /* edframe.cpp in Sources */,
				B28F1CE916F629D30018AF7E /* attentionbar.cpp in Sources */,
				B28F1CEA16F629D30018AF7E /* cat_sorting.cpp in Sources */,
				B28F1CEB16F629D30018AF7E /* chooselang.cpp in Sources */,
				B28F1CEC16F629D30018AF7E /* commentdlg.cpp in Sources */,
				B28F1CED16F629D30018AF7E /* digger.cpp in Sources */,
				B28F1CEE16F629D30018AF7E /* edlistctrl.cpp in Sources */,
				B28F1CEF16F629D30018AF7E /* errorbar.cpp in Sources */,
				B28F1CF016F629D30018AF7E /* fileviewer.cpp in Sources */,
				B28F1CF116F629D30018AF7E /* findframe.cpp in Sources */,
				B28F1CF216F629D30018AF7E /* gexecute.cpp in Sources */,
				B28F1CF316F629D30018AF7E /* icons.cpp in Sources */,
				B28F1CF416F629D30018AF7E /* isocodes.cpp in Sources */,
				B28F1CF516F629D30018AF7E /* manager.cpp in Sources */,
				B28F1CF616F629D30018AF7E /* osx_helpers.m in Sources */,
				B28F1CF716F629D30018AF7E /* parser.cpp in Sources */,
				B28F1CF816F629D30018AF7E /* prefsdlg.cpp in Sources */,
				B28F1CF916F629D30018AF7E /* progressinfo.cpp in Sources */,
				B28F1CFA16F629D30018AF7E /* propertiesdlg.cpp in Sources */,
				B28F1CFB16F629D30018AF7E /* summarydlg.cpp in Sources */,
				B28F1CFC16F629D30018AF7E /* transmem.cpp in Sources */,
				B28F1CFF16F629D30018AF7E /* utility.cpp in Sources */,
				B28F1D0016F629D30018AF7E /* export_html.cpp in Sources */,
				B28F1D0116F629D30018AF7E /* pl_evaluate.cpp in Sources */,
				B22C5F0A17DDC67400ECAFD1 /* lang_info.cpp in Sources */,
			);
			runOnlyForDeploymentPostprocessing = 0;
		};
/* End PBXSourcesBuildPhase section */

/* Begin PBXTargetDependency section */
		B23D1F6E18142D0100E6B212 /* PBXTargetDependency */ = {
			isa = PBXTargetDependency;
			target = B23D1F6318142CF400E6B212 /* dump-legacy-tm */;
			targetProxy = B23D1F6D18142D0100E6B212 /* PBXContainerItemProxy */;
		};
		B23D1F7018142D0C00E6B212 /* PBXTargetDependency */ = {
			isa = PBXTargetDependency;
			target = B27115F8170830A800B936D5 /* ant_external_deps */;
			targetProxy = B23D1F6F18142D0C00E6B212 /* PBXContainerItemProxy */;
		};
		B248B2EC170D772800EBA58E /* PBXTargetDependency */ = {
			isa = PBXTargetDependency;
			target = B27115F8170830A800B936D5 /* ant_external_deps */;
			targetProxy = B248B2EB170D772800EBA58E /* PBXContainerItemProxy */;
		};
		B248B2EE170D773000EBA58E /* PBXTargetDependency */ = {
			isa = PBXTargetDependency;
			target = B248B2DD170D765100EBA58E /* GettextTools */;
			targetProxy = B248B2ED170D773000EBA58E /* PBXContainerItemProxy */;
		};
		B2B7D474170DDAAB00ED0AFE /* PBXTargetDependency */ = {
			isa = PBXTargetDependency;
			target = B27115F8170830A800B936D5 /* ant_external_deps */;
			targetProxy = B2B7D473170DDAAB00ED0AFE /* PBXContainerItemProxy */;
		};
/* End PBXTargetDependency section */

/* Begin PBXVariantGroup section */
		B24ACD6716F6201F00399242 /* InfoPlist.strings */ = {
			isa = PBXVariantGroup;
			children = (
				B24ACD6816F6201F00399242 /* en */,
			);
			name = InfoPlist.strings;
			path = macosx;
			sourceTree = "<group>";
		};
/* End PBXVariantGroup section */

/* Begin XCBuildConfiguration section */
		B23D1F6B18142CF400E6B212 /* Debug */ = {
			isa = XCBuildConfiguration;
			buildSettings = {
				CLANG_ENABLE_OBJC_ARC = YES;
				CLANG_WARN_BOOL_CONVERSION = YES;
				CLANG_WARN_DIRECT_OBJC_ISA_USAGE = YES_ERROR;
				CLANG_WARN_OBJC_ROOT_CLASS = YES_ERROR;
				GCC_C_LANGUAGE_STANDARD = gnu99;
				GCC_PREPROCESSOR_DEFINITIONS = (
					"DEBUG=1",
					"$(inherited)",
				);
				GCC_SYMBOLS_PRIVATE_EXTERN = NO;
				GCC_WARN_ABOUT_RETURN_TYPE = YES_ERROR;
				GCC_WARN_UNDECLARED_SELECTOR = YES;
				HEADER_SEARCH_PATHS = (
					"$(inherited)",
					"$(DEPS_BUILD_DIR)/db/include",
				);
				LIBRARY_SEARCH_PATHS = "$(DEPS_BUILD_DIR)/db/lib";
				OTHER_LDFLAGS = "-ldb_cxx";
				PRODUCT_NAME = "$(TARGET_NAME)";
			};
			name = Debug;
		};
		B23D1F6C18142CF400E6B212 /* Release */ = {
			isa = XCBuildConfiguration;
			buildSettings = {
				CLANG_ENABLE_OBJC_ARC = YES;
				CLANG_WARN_BOOL_CONVERSION = YES;
				CLANG_WARN_DIRECT_OBJC_ISA_USAGE = YES_ERROR;
				CLANG_WARN_OBJC_ROOT_CLASS = YES_ERROR;
				ENABLE_NS_ASSERTIONS = NO;
				GCC_C_LANGUAGE_STANDARD = gnu99;
				GCC_WARN_ABOUT_RETURN_TYPE = YES_ERROR;
				GCC_WARN_UNDECLARED_SELECTOR = YES;
				HEADER_SEARCH_PATHS = (
					"$(inherited)",
					"$(DEPS_BUILD_DIR)/db/include",
				);
				LIBRARY_SEARCH_PATHS = "$(DEPS_BUILD_DIR)/db/lib";
				OTHER_LDFLAGS = "-ldb_cxx";
				PRODUCT_NAME = "$(TARGET_NAME)";
			};
			name = Release;
		};
		B248B2E8170D765100EBA58E /* Debug */ = {
			isa = XCBuildConfiguration;
			buildSettings = {
				CLANG_CXX_LANGUAGE_STANDARD = "gnu++0x";
				CLANG_CXX_LIBRARY = "libc++";
				COMBINE_HIDPI_IMAGES = YES;
				GCC_C_LANGUAGE_STANDARD = gnu99;
				GCC_PRECOMPILE_PREFIX_HEADER = YES;
				GCC_PREFIX_HEADER = "GettextTools/GettextTools-Prefix.pch";
				GCC_PREPROCESSOR_DEFINITIONS = (
					"DEBUG=1",
					"$(inherited)",
				);
				INFOPLIST_FILE = "macosx/GettextTools-Info.plist";
				INSTALL_PATH = "$(LOCAL_LIBRARY_DIR)/Bundles";
				PRODUCT_NAME = "$(TARGET_NAME)";
				WRAPPER_EXTENSION = bundle;
			};
			name = Debug;
		};
		B248B2E9170D765100EBA58E /* Release */ = {
			isa = XCBuildConfiguration;
			buildSettings = {
				CLANG_CXX_LANGUAGE_STANDARD = "gnu++0x";
				CLANG_CXX_LIBRARY = "libc++";
				COMBINE_HIDPI_IMAGES = YES;
				GCC_C_LANGUAGE_STANDARD = gnu99;
				GCC_PRECOMPILE_PREFIX_HEADER = YES;
				GCC_PREFIX_HEADER = "GettextTools/GettextTools-Prefix.pch";
				INFOPLIST_FILE = "macosx/GettextTools-Info.plist";
				INSTALL_PATH = "$(LOCAL_LIBRARY_DIR)/Bundles";
				PRODUCT_NAME = "$(TARGET_NAME)";
				WRAPPER_EXTENSION = bundle;
			};
			name = Release;
		};
		B24ACD7916F6201F00399242 /* Debug */ = {
			isa = XCBuildConfiguration;
			buildSettings = {
				ALWAYS_SEARCH_USER_PATHS = NO;
				CLANG_CXX_LANGUAGE_STANDARD = "c++0x";
				CLANG_CXX_LIBRARY = "libc++";
				CLANG_ENABLE_OBJC_ARC = NO;
				CLANG_WARN_CONSTANT_CONVERSION = YES;
				CLANG_WARN_EMPTY_BODY = YES;
				CLANG_WARN_ENUM_CONVERSION = YES;
				CLANG_WARN_INT_CONVERSION = YES;
				CLANG_WARN__DUPLICATE_METHOD_MATCH = YES;
				COPY_PHASE_STRIP = NO;
				DEPS_BUILD_DIR = "$(OBJROOT)/Deps.build/$(CONFIGURATION)";
				GCC_DYNAMIC_NO_PIC = NO;
				GCC_ENABLE_OBJC_EXCEPTIONS = YES;
				GCC_OPTIMIZATION_LEVEL = 0;
				GCC_PREPROCESSOR_DEFINITIONS = (
					"$(WX_DEFINES)",
					"$(POEDIT_FEATURES)",
					"DEBUG=1",
				);
				GCC_SYMBOLS_PRIVATE_EXTERN = YES;
				GCC_WARN_64_TO_32_BIT_CONVERSION = YES;
				GCC_WARN_ABOUT_RETURN_TYPE = YES;
				GCC_WARN_HIDDEN_VIRTUAL_FUNCTIONS = YES;
				GCC_WARN_NON_VIRTUAL_DESTRUCTOR = YES;
				GCC_WARN_SHADOW = YES;
				GCC_WARN_UNINITIALIZED_AUTOS = YES;
				GCC_WARN_UNUSED_FUNCTION = YES;
				GCC_WARN_UNUSED_LABEL = YES;
				GCC_WARN_UNUSED_PARAMETER = YES;
				GCC_WARN_UNUSED_VARIABLE = YES;
				GETTEXT_BINARIES = "msgcat msgfmt msgunfmt msgmerge xgettext";
				HEADER_SEARCH_PATHS = (
					deps/custom_build/config,
					deps/wx/include,
					deps/boost,
<<<<<<< HEAD
					deps/lucene,
					deps/lucene/LucenePlusPlus/include,
=======
					"$(DEPS_BUILD_DIR)/icu/include",
					"$(DEPS_BUILD_DIR)/db/include",
>>>>>>> 809b6899
				);
				LIBRARY_SEARCH_PATHS = "";
				MACOSX_DEPLOYMENT_TARGET = 10.7;
				ONLY_ACTIVE_ARCH = YES;
				POEDIT_FEATURES = "USE_SPARKLE USE_SPELLCHECKING";
				POEDIT_VERSION = 1.6beta1;
				SDKROOT = macosx;
				WX_DEFINES = "__WXOSX_COCOA__ __WX__ __WXMAC_XCODE__=1 wxUSE_UNICODE_UTF8=0 wxUSE_UNICODE_WCHAR=1";
			};
			name = Debug;
		};
		B24ACD7A16F6201F00399242 /* Release */ = {
			isa = XCBuildConfiguration;
			buildSettings = {
				ALWAYS_SEARCH_USER_PATHS = NO;
				CLANG_CXX_LANGUAGE_STANDARD = "c++0x";
				CLANG_CXX_LIBRARY = "libc++";
				CLANG_ENABLE_OBJC_ARC = NO;
				CLANG_WARN_CONSTANT_CONVERSION = YES;
				CLANG_WARN_EMPTY_BODY = YES;
				CLANG_WARN_ENUM_CONVERSION = YES;
				CLANG_WARN_INT_CONVERSION = YES;
				CLANG_WARN__DUPLICATE_METHOD_MATCH = YES;
				COPY_PHASE_STRIP = YES;
				DEBUG_INFORMATION_FORMAT = "dwarf-with-dsym";
				DEPS_BUILD_DIR = "$(OBJROOT)/Deps.build/$(CONFIGURATION)";
				GCC_ENABLE_OBJC_EXCEPTIONS = YES;
				GCC_PREPROCESSOR_DEFINITIONS = (
					"$(WX_DEFINES)",
					"$(POEDIT_FEATURES)",
				);
				GCC_SYMBOLS_PRIVATE_EXTERN = YES;
				GCC_WARN_64_TO_32_BIT_CONVERSION = YES;
				GCC_WARN_ABOUT_RETURN_TYPE = YES;
				GCC_WARN_HIDDEN_VIRTUAL_FUNCTIONS = YES;
				GCC_WARN_NON_VIRTUAL_DESTRUCTOR = YES;
				GCC_WARN_SHADOW = YES;
				GCC_WARN_UNINITIALIZED_AUTOS = YES;
				GCC_WARN_UNUSED_FUNCTION = YES;
				GCC_WARN_UNUSED_LABEL = YES;
				GCC_WARN_UNUSED_PARAMETER = YES;
				GCC_WARN_UNUSED_VARIABLE = YES;
				GETTEXT_BINARIES = "msgcat msgfmt msgunfmt msgmerge xgettext";
				HEADER_SEARCH_PATHS = (
					deps/custom_build/config,
					deps/wx/include,
					deps/boost,
<<<<<<< HEAD
					deps/lucene,
					deps/lucene/LucenePlusPlus/include,
=======
					"$(DEPS_BUILD_DIR)/icu/include",
					"$(DEPS_BUILD_DIR)/db/include",
>>>>>>> 809b6899
				);
				LIBRARY_SEARCH_PATHS = "";
				MACOSX_DEPLOYMENT_TARGET = 10.7;
				POEDIT_FEATURES = "USE_SPARKLE USE_SPELLCHECKING";
				SDKROOT = macosx;
				WX_DEFINES = "__WXOSX_COCOA__ __WX__ __WXMAC_XCODE__=1 wxUSE_UNICODE_UTF8=0 wxUSE_UNICODE_WCHAR=1";
			};
			name = Release;
		};
		B24ACD7C16F6201F00399242 /* Debug */ = {
			isa = XCBuildConfiguration;
			buildSettings = {
				CLANG_ENABLE_OBJC_ARC = YES;
				COMBINE_HIDPI_IMAGES = YES;
				GCC_PRECOMPILE_PREFIX_HEADER = YES;
				GCC_PREFIX_HEADER = "src/Poedit-Prefix.pch";
				INFOPLIST_FILE = "$(SRCROOT)/macosx/Poedit-Info.plist";
<<<<<<< HEAD
				LIBRARY_SEARCH_PATHS = "$(USER_LIBRARY_DIR)/Developer/Xcode/DerivedData/Poedit-djwpweeujjwlwhetlkqyxevhuecg/Build/Products/Debug";
				OTHER_LDFLAGS = "";
=======
				LIBRARY_SEARCH_PATHS = (
					"$(DEPS_BUILD_DIR)/icu/lib",
					"$(DEPS_BUILD_DIR)/db/lib",
				);
				OTHER_LDFLAGS = (
					"-licuuc",
					"-licudata",
					"-ldb_cxx",
				);
>>>>>>> 809b6899
				PRODUCT_NAME = "$(TARGET_NAME)";
				WRAPPER_EXTENSION = app;
			};
			name = Debug;
		};
		B24ACD7D16F6201F00399242 /* Release */ = {
			isa = XCBuildConfiguration;
			buildSettings = {
				CLANG_ENABLE_OBJC_ARC = YES;
				COMBINE_HIDPI_IMAGES = YES;
				GCC_PRECOMPILE_PREFIX_HEADER = YES;
				GCC_PREFIX_HEADER = "src/Poedit-Prefix.pch";
				INFOPLIST_FILE = "$(SRCROOT)/macosx/Poedit-Info.plist";
<<<<<<< HEAD
				LIBRARY_SEARCH_PATHS = "$(USER_LIBRARY_DIR)/Developer/Xcode/DerivedData/Poedit-djwpweeujjwlwhetlkqyxevhuecg/Build/Products/Debug";
				OTHER_LDFLAGS = "";
=======
				LIBRARY_SEARCH_PATHS = (
					"$(DEPS_BUILD_DIR)/icu/lib",
					"$(DEPS_BUILD_DIR)/db/lib",
				);
				OTHER_LDFLAGS = (
					"-licuuc",
					"-licudata",
					"-ldb_cxx",
				);
>>>>>>> 809b6899
				PRODUCT_NAME = "$(TARGET_NAME)";
				WRAPPER_EXTENSION = app;
			};
			name = Release;
		};
		B27115FA170830A800B936D5 /* Debug */ = {
			isa = XCBuildConfiguration;
			buildSettings = {
				DEBUGGING_SYMBOLS = YES;
				GCC_C_LANGUAGE_STANDARD = gnu99;
				GCC_GENERATE_DEBUGGING_SYMBOLS = YES;
				GCC_OPTIMIZATION_LEVEL = 0;
				MACOSX_DEPLOYMENT_TARGET = "";
				OTHER_CFLAGS = "";
				OTHER_LDFLAGS = "";
				PRODUCT_NAME = "$(TARGET_NAME)";
			};
			name = Debug;
		};
		B27115FB170830A800B936D5 /* Release */ = {
			isa = XCBuildConfiguration;
			buildSettings = {
				GCC_C_LANGUAGE_STANDARD = gnu99;
				MACOSX_DEPLOYMENT_TARGET = "";
				OTHER_CFLAGS = "";
				OTHER_LDFLAGS = "";
				PRODUCT_NAME = "$(TARGET_NAME)";
			};
			name = Release;
		};
/* End XCBuildConfiguration section */

/* Begin XCConfigurationList section */
		B23D1F6A18142CF400E6B212 /* Build configuration list for PBXNativeTarget "dump-legacy-tm" */ = {
			isa = XCConfigurationList;
			buildConfigurations = (
				B23D1F6B18142CF400E6B212 /* Debug */,
				B23D1F6C18142CF400E6B212 /* Release */,
			);
			defaultConfigurationIsVisible = 0;
			defaultConfigurationName = Release;
		};
		B248B2EA170D765100EBA58E /* Build configuration list for PBXNativeTarget "GettextTools" */ = {
			isa = XCConfigurationList;
			buildConfigurations = (
				B248B2E8170D765100EBA58E /* Debug */,
				B248B2E9170D765100EBA58E /* Release */,
			);
			defaultConfigurationIsVisible = 0;
			defaultConfigurationName = Release;
		};
		B24ACD5616F6201F00399242 /* Build configuration list for PBXProject "Poedit" */ = {
			isa = XCConfigurationList;
			buildConfigurations = (
				B24ACD7916F6201F00399242 /* Debug */,
				B24ACD7A16F6201F00399242 /* Release */,
			);
			defaultConfigurationIsVisible = 0;
			defaultConfigurationName = Release;
		};
		B24ACD7B16F6201F00399242 /* Build configuration list for PBXNativeTarget "Poedit" */ = {
			isa = XCConfigurationList;
			buildConfigurations = (
				B24ACD7C16F6201F00399242 /* Debug */,
				B24ACD7D16F6201F00399242 /* Release */,
			);
			defaultConfigurationIsVisible = 0;
			defaultConfigurationName = Release;
		};
		B27115F9170830A800B936D5 /* Build configuration list for PBXLegacyTarget "ant_external_deps" */ = {
			isa = XCConfigurationList;
			buildConfigurations = (
				B27115FA170830A800B936D5 /* Debug */,
				B27115FB170830A800B936D5 /* Release */,
			);
			defaultConfigurationIsVisible = 0;
			defaultConfigurationName = Release;
		};
/* End XCConfigurationList section */
	};
	rootObject = B24ACD5316F6201F00399242 /* Project object */;
}<|MERGE_RESOLUTION|>--- conflicted
+++ resolved
@@ -84,11 +84,8 @@
 		B2E837011709ED6300F31559 /* poedit-fuzzy.png in Resources */ = {isa = PBXBuildFile; fileRef = B2E836F81709ED6300F31559 /* poedit-fuzzy.png */; };
 		B2E837021709ED6300F31559 /* poedit-update.png in Resources */ = {isa = PBXBuildFile; fileRef = B2E836F91709ED6300F31559 /* poedit-update.png */; };
 		B2E837031709ED6300F31559 /* poedit-validate.png in Resources */ = {isa = PBXBuildFile; fileRef = B2E836FA1709ED6300F31559 /* poedit-validate.png */; };
-<<<<<<< HEAD
 		B2F14DD4181E510100E212B5 /* tm_migrate.cpp in Sources */ = {isa = PBXBuildFile; fileRef = B2F14DD3181E510100E212B5 /* tm_migrate.cpp */; };
-=======
 		B2EC60A41812D9D40059756A /* icudt52l.dat in Resources */ = {isa = PBXBuildFile; fileRef = B2EC60A31812D9D40059756A /* icudt52l.dat */; };
->>>>>>> 809b6899
 		B2F287C0170DCC63004C1F41 /* CoreFoundation.framework in Frameworks */ = {isa = PBXBuildFile; fileRef = B248B2DF170D765100EBA58E /* CoreFoundation.framework */; };
 		B2F287C4170DCC92004C1F41 /* AUTHORS in Resources */ = {isa = PBXBuildFile; fileRef = B2F287C2170DCC92004C1F41 /* AUTHORS */; };
 		B2F287C5170DCC92004C1F41 /* COPYING in Resources */ = {isa = PBXBuildFile; fileRef = B2F287C3170DCC92004C1F41 /* COPYING */; };
@@ -172,12 +169,9 @@
 		B21FB780179D51BE003F45AC /* libexpat.dylib */ = {isa = PBXFileReference; lastKnownFileType = "compiled.mach-o.dylib"; name = libexpat.dylib; path = usr/lib/libexpat.dylib; sourceTree = SDKROOT; };
 		B22C5F0817DDC67400ECAFD1 /* lang_info.cpp */ = {isa = PBXFileReference; fileEncoding = 4; lastKnownFileType = sourcecode.cpp.cpp; path = lang_info.cpp; sourceTree = "<group>"; };
 		B22C5F0917DDC67400ECAFD1 /* lang_info.h */ = {isa = PBXFileReference; fileEncoding = 4; lastKnownFileType = sourcecode.c.h; path = lang_info.h; sourceTree = "<group>"; };
-<<<<<<< HEAD
 		B23D1F5E18142CAB00E6B212 /* dump_legacy_tm.cpp */ = {isa = PBXFileReference; fileEncoding = 4; lastKnownFileType = sourcecode.cpp.cpp; name = dump_legacy_tm.cpp; path = tm/dump_legacy_tm.cpp; sourceTree = "<group>"; };
+		B23E49851813C42C0046CD8B /* icuhelpers.h */ = {isa = PBXFileReference; fileEncoding = 4; lastKnownFileType = sourcecode.c.h; path = icuhelpers.h; sourceTree = "<group>"; };
 		B23D1F6418142CF400E6B212 /* dump-legacy-tm */ = {isa = PBXFileReference; explicitFileType = "compiled.mach-o.executable"; includeInIndex = 0; path = "dump-legacy-tm"; sourceTree = BUILT_PRODUCTS_DIR; };
-=======
-		B23E49851813C42C0046CD8B /* icuhelpers.h */ = {isa = PBXFileReference; fileEncoding = 4; lastKnownFileType = sourcecode.c.h; path = icuhelpers.h; sourceTree = "<group>"; };
->>>>>>> 809b6899
 		B248B2DE170D765100EBA58E /* GettextTools.bundle */ = {isa = PBXFileReference; explicitFileType = wrapper.cfbundle; includeInIndex = 0; path = GettextTools.bundle; sourceTree = BUILT_PRODUCTS_DIR; };
 		B248B2DF170D765100EBA58E /* CoreFoundation.framework */ = {isa = PBXFileReference; lastKnownFileType = wrapper.framework; name = CoreFoundation.framework; path = System/Library/Frameworks/CoreFoundation.framework; sourceTree = SDKROOT; };
 		B248B2E3170D765100EBA58E /* GettextTools-Info.plist */ = {isa = PBXFileReference; lastKnownFileType = text.plist; name = "GettextTools-Info.plist"; path = "macosx/GettextTools-Info.plist"; sourceTree = "<group>"; };
@@ -288,11 +282,8 @@
 		B2E836F91709ED6300F31559 /* poedit-update.png */ = {isa = PBXFileReference; lastKnownFileType = image.png; name = "poedit-update.png"; path = "toolbar-32/poedit-update.png"; sourceTree = "<group>"; };
 		B2E836FA1709ED6300F31559 /* poedit-validate.png */ = {isa = PBXFileReference; lastKnownFileType = image.png; name = "poedit-validate.png"; path = "toolbar-32/poedit-validate.png"; sourceTree = "<group>"; };
 		B2E83708170C97ED00F31559 /* copy-translations.sh */ = {isa = PBXFileReference; fileEncoding = 4; lastKnownFileType = text.script.sh; name = "copy-translations.sh"; path = "macosx/copy-translations.sh"; sourceTree = "<group>"; };
-<<<<<<< HEAD
 		B2F14DD3181E510100E212B5 /* tm_migrate.cpp */ = {isa = PBXFileReference; explicitFileType = sourcecode.cpp.objcpp; fileEncoding = 4; name = tm_migrate.cpp; path = tm/tm_migrate.cpp; sourceTree = "<group>"; };
-=======
 		B2EC60A31812D9D40059756A /* icudt52l.dat */ = {isa = PBXFileReference; lastKnownFileType = file; name = icudt52l.dat; path = deps/icu4c/source/data/in/icudt52l.dat; sourceTree = "<group>"; };
->>>>>>> 809b6899
 		B2F287C2170DCC92004C1F41 /* AUTHORS */ = {isa = PBXFileReference; fileEncoding = 4; lastKnownFileType = text; name = AUTHORS; path = deps/gettext/AUTHORS; sourceTree = SOURCE_ROOT; };
 		B2F287C3170DCC92004C1F41 /* COPYING */ = {isa = PBXFileReference; fileEncoding = 4; lastKnownFileType = text; name = COPYING; path = deps/gettext/COPYING; sourceTree = SOURCE_ROOT; };
 /* End PBXFileReference section */
@@ -564,49 +555,6 @@
 			path = icons/ui;
 			sourceTree = SOURCE_ROOT;
 		};
-<<<<<<< HEAD
-=======
-		B2E837041709F8EC00F31559 /* Headers */ = {
-			isa = PBXGroup;
-			children = (
-				B28F1CB216F629D30018AF7E /* attentionbar.h */,
-				B28F1CB416F629D30018AF7E /* cat_sorting.h */,
-				B28F1CB516F629D30018AF7E /* catalog.h */,
-				B28F1CAD16F629D30018AF7E /* chooselang.h */,
-				B28F1CB816F629D30018AF7E /* commentdlg.h */,
-				B28F1CBA16F629D30018AF7E /* digger.h */,
-				B28F1CE516F629D30018AF7E /* digits.h */,
-				B28F1CAF16F629D30018AF7E /* edapp.h */,
-				B28F1CBB16F629D30018AF7E /* edframe.h */,
-				B28F1CBD16F629D30018AF7E /* edlistctrl.h */,
-				B28F1CBF16F629D30018AF7E /* errorbar.h */,
-				B29AE89B17105306008D1F8A /* errors.h */,
-				B28F1CC116F629D30018AF7E /* fileviewer.h */,
-				B28F1CC316F629D30018AF7E /* findframe.h */,
-				B28F1CC516F629D30018AF7E /* gexecute.h */,
-				B28F1CC716F629D30018AF7E /* icons.h */,
-				B28F1CC916F629D30018AF7E /* isocodes.h */,
-				B22C5F0917DDC67400ECAFD1 /* lang_info.h */,
-				B28F1CCB16F629D30018AF7E /* manager.h */,
-				B28F1CCC16F629D30018AF7E /* osx_helpers.h */,
-				B28F1CCF16F629D30018AF7E /* parser.h */,
-				B28F1CE416F629D30018AF7E /* pl_evaluate.h */,
-				B28F1CD116F629D30018AF7E /* prefsdlg.h */,
-				B28F1CD316F629D30018AF7E /* progressinfo.h */,
-				B28F1CD516F629D30018AF7E /* propertiesdlg.h */,
-				B28F1CD716F629D30018AF7E /* summarydlg.h */,
-				B28F1CD916F629D30018AF7E /* transmem.h */,
-				B28F1CDD16F629D30018AF7E /* transmemupd.h */,
-				B28F1CDB16F629D30018AF7E /* transmemupd_wizard.h */,
-				B28F1CDF16F629D30018AF7E /* utility.h */,
-				B28F1CE016F629D30018AF7E /* version.h */,
-				B23E49851813C42C0046CD8B /* icuhelpers.h */,
-			);
-			name = Headers;
-			path = src;
-			sourceTree = "<group>";
-		};
->>>>>>> 809b6899
 /* End PBXGroup section */
 
 /* Begin PBXLegacyTarget section */
@@ -1058,13 +1006,9 @@
 					deps/custom_build/config,
 					deps/wx/include,
 					deps/boost,
-<<<<<<< HEAD
 					deps/lucene,
 					deps/lucene/LucenePlusPlus/include,
-=======
 					"$(DEPS_BUILD_DIR)/icu/include",
-					"$(DEPS_BUILD_DIR)/db/include",
->>>>>>> 809b6899
 				);
 				LIBRARY_SEARCH_PATHS = "";
 				MACOSX_DEPLOYMENT_TARGET = 10.7;
@@ -1112,13 +1056,9 @@
 					deps/custom_build/config,
 					deps/wx/include,
 					deps/boost,
-<<<<<<< HEAD
 					deps/lucene,
 					deps/lucene/LucenePlusPlus/include,
-=======
 					"$(DEPS_BUILD_DIR)/icu/include",
-					"$(DEPS_BUILD_DIR)/db/include",
->>>>>>> 809b6899
 				);
 				LIBRARY_SEARCH_PATHS = "";
 				MACOSX_DEPLOYMENT_TARGET = 10.7;
@@ -1136,10 +1076,6 @@
 				GCC_PRECOMPILE_PREFIX_HEADER = YES;
 				GCC_PREFIX_HEADER = "src/Poedit-Prefix.pch";
 				INFOPLIST_FILE = "$(SRCROOT)/macosx/Poedit-Info.plist";
-<<<<<<< HEAD
-				LIBRARY_SEARCH_PATHS = "$(USER_LIBRARY_DIR)/Developer/Xcode/DerivedData/Poedit-djwpweeujjwlwhetlkqyxevhuecg/Build/Products/Debug";
-				OTHER_LDFLAGS = "";
-=======
 				LIBRARY_SEARCH_PATHS = (
 					"$(DEPS_BUILD_DIR)/icu/lib",
 					"$(DEPS_BUILD_DIR)/db/lib",
@@ -1149,7 +1085,6 @@
 					"-licudata",
 					"-ldb_cxx",
 				);
->>>>>>> 809b6899
 				PRODUCT_NAME = "$(TARGET_NAME)";
 				WRAPPER_EXTENSION = app;
 			};
@@ -1163,10 +1098,6 @@
 				GCC_PRECOMPILE_PREFIX_HEADER = YES;
 				GCC_PREFIX_HEADER = "src/Poedit-Prefix.pch";
 				INFOPLIST_FILE = "$(SRCROOT)/macosx/Poedit-Info.plist";
-<<<<<<< HEAD
-				LIBRARY_SEARCH_PATHS = "$(USER_LIBRARY_DIR)/Developer/Xcode/DerivedData/Poedit-djwpweeujjwlwhetlkqyxevhuecg/Build/Products/Debug";
-				OTHER_LDFLAGS = "";
-=======
 				LIBRARY_SEARCH_PATHS = (
 					"$(DEPS_BUILD_DIR)/icu/lib",
 					"$(DEPS_BUILD_DIR)/db/lib",
@@ -1176,7 +1107,6 @@
 					"-licudata",
 					"-ldb_cxx",
 				);
->>>>>>> 809b6899
 				PRODUCT_NAME = "$(TARGET_NAME)";
 				WRAPPER_EXTENSION = app;
 			};
