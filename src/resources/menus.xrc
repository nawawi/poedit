--- conflicted
+++ resolved
@@ -143,17 +143,6 @@
         <label platform="unix|mac">Display Entry _IDs</label>
         <checkable>1</checkable>
       </object>
-      <object class="wxMenuItem" name="menu_auto_comments_win">
-        <label platform="win">Display _notes for translators</label>
-        <label platform="unix|mac">Display _Notes for Translators</label>
-        <checkable>1</checkable>
-      </object>
-      <object class="separator"/>
-      <object class="wxMenuItem" name="menu_comment_win">
-        <label platform="win">_Comment window</label>
-        <label platform="unix|mac">_Comment Window</label>
-        <checkable>1</checkable>
-      </object>
       <object class="separator"/>
       <object class="wxMenuItem" name="sort_by_order">
         <label platform="win">Sort by _file order</label>
@@ -176,11 +165,17 @@
         <label platform="unix|mac">_Group By Context</label>
         <checkable>1</checkable>
       </object>
-      <object class="separator"/>
       <object class="wxMenuItem" name="sort_untrans_first">
         <label platform="win">_Untranslated entries first</label>
         <label platform="unix|mac">_Untranslated Entries First</label>
         <checkable>1</checkable>
+      </object>
+      <object class="separator"/>
+      <object class="wxMenuItem" name="show_sidebar">
+        <label platform="win">Show sidebar</label>
+        <label platform="mac">Show Sidebar</label>
+        <checkable platform="win|unix">1</checkable>
+        <accel>Ctrl+Alt+S</accel>
       </object>
       <style>wxMENU_TEAROFF</style>
     </object>
@@ -246,53 +241,6 @@
         <accel>Ctrl+Shift+Down</accel>
       </object>
     </object>
-<<<<<<< HEAD
-=======
-    <object class="wxMenu" name="menu_view">
-      <label>_View</label>
-      <object class="wxMenuItem" name="menu_ids">
-        <label platform="win">Display entry _IDs</label>
-        <label platform="unix|mac">Display Entry _IDs</label>
-        <checkable>1</checkable>
-      </object>
-      <object class="separator"/>
-      <object class="wxMenuItem" name="sort_by_order">
-        <label platform="win">Sort by _file order</label>
-        <label platform="unix|mac">Sort by _File Order</label>
-        <radio>1</radio>
-      </object>
-      <object class="wxMenuItem" name="sort_by_source">
-        <label platform="win">Sort by _source</label>
-        <label platform="unix|mac">Sort by _Source</label>
-        <radio>1</radio>
-      </object>
-      <object class="wxMenuItem" name="sort_by_translation">
-        <label platform="win">Sort by _translation</label>
-        <label platform="unix|mac">Sort by _Translation</label>
-        <radio>1</radio>
-      </object>
-      <object class="separator"/>
-      <object class="wxMenuItem" name="sort_group_by_context">
-        <label platform="win">_Group by context</label>
-        <label platform="unix|mac">_Group By Context</label>
-        <checkable>1</checkable>
-      </object>
-      <object class="separator"/>
-      <object class="wxMenuItem" name="sort_untrans_first">
-        <label platform="win">_Untranslated entries first</label>
-        <label platform="unix|mac">_Untranslated Entries First</label>
-        <checkable>1</checkable>
-      </object>
-      <object class="separator"/>
-      <object class="wxMenuItem" name="show_sidebar">
-        <label platform="win">Show sidebar</label>
-        <label platform="mac">Show Sidebar</label>
-        <checkable platform="win|unix">1</checkable>
-        <accel>Ctrl+Alt+S</accel>
-      </object>
-      <style>wxMENU_TEAROFF</style>
-    </object>
->>>>>>> c205a684
     <object class="wxMenu" name="menu_window" platform="mac">
       <label>Window</label>
     </object>
