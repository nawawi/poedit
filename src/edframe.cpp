/*
 *  This file is part of Poedit (http://poedit.net)
 *
 *  Copyright (C) 1999-2014 Vaclav Slavik
 *
 *  Permission is hereby granted, free of charge, to any person obtaining a
 *  copy of this software and associated documentation files (the "Software"),
 *  to deal in the Software without restriction, including without limitation
 *  the rights to use, copy, modify, merge, publish, distribute, sublicense,
 *  and/or sell copies of the Software, and to permit persons to whom the
 *  Software is furnished to do so, subject to the following conditions:
 *
 *  The above copyright notice and this permission notice shall be included in
 *  all copies or substantial portions of the Software.
 *
 *  THE SOFTWARE IS PROVIDED "AS IS", WITHOUT WARRANTY OF ANY KIND, EXPRESS OR
 *  IMPLIED, INCLUDING BUT NOT LIMITED TO THE WARRANTIES OF MERCHANTABILITY,
 *  FITNESS FOR A PARTICULAR PURPOSE AND NONINFRINGEMENT. IN NO EVENT SHALL THE
 *  AUTHORS OR COPYRIGHT HOLDERS BE LIABLE FOR ANY CLAIM, DAMAGES OR OTHER
 *  LIABILITY, WHETHER IN AN ACTION OF CONTRACT, TORT OR OTHERWISE, ARISING
 *  FROM, OUT OF OR IN CONNECTION WITH THE SOFTWARE OR THE USE OR OTHER
 *  DEALINGS IN THE SOFTWARE. 
 *
 */

#include <wx/wx.h>
#include <wx/config.h>
#include <wx/html/htmlwin.h>
#include <wx/statline.h>
#include <wx/sizer.h>
#include <wx/fs_mem.h>
#include <wx/datetime.h>
#include <wx/tokenzr.h>
#include <wx/xrc/xmlres.h>
#include <wx/settings.h>
#include <wx/button.h>
#include <wx/statusbr.h>
#include <wx/stdpaths.h>
#include <wx/splitter.h>
#include <wx/fontutil.h>
#include <wx/textfile.h>
#include <wx/wupdlock.h>
#include <wx/iconbndl.h>
#include <wx/clipbrd.h>
#include <wx/dnd.h>
#include <wx/windowptr.h>

#ifdef __WXOSX__
#include <wx/cocoa/string.h>
#import <AppKit/NSDocumentController.h>
#endif

#include <map>
#include <algorithm>
#include <future>

#include "catalog.h"
#include "edapp.h"
#include "edframe.h"
#include "propertiesdlg.h"
#include "prefsdlg.h"
#include "fileviewer.h"
#include "findframe.h"
#include "tm/transmem.h"
#include "language.h"
#include "progressinfo.h"
#include "commentdlg.h"
#include "manager.h"
#include "pluralforms/pl_evaluate.h"
#include "attentionbar.h"
#include "errorbar.h"
#include "utility.h"
#include "languagectrl.h"
#include "welcomescreen.h"
#include "errors.h"
<<<<<<< HEAD
=======
#include "spellchecking.h"
#include "syntaxhighlighter.h"
>>>>>>> d94808b9


// this should be high enough to not conflict with any wxNewId-allocated value,
PoeditFrame::PoeditFramesList PoeditFrame::ms_instances;

// but there's a check for this in the PoeditFrame ctor, too
const wxWindowID ID_POEDIT_FIRST = wxID_HIGHEST + 10000;
const unsigned   ID_POEDIT_STEP  = 1000;

const wxWindowID ID_POPUP_REFS   = ID_POEDIT_FIRST + 1*ID_POEDIT_STEP;
const wxWindowID ID_POPUP_TRANS  = ID_POEDIT_FIRST + 2*ID_POEDIT_STEP;
const wxWindowID ID_POPUP_DUMMY  = ID_POEDIT_FIRST + 3*ID_POEDIT_STEP;
const wxWindowID ID_BOOKMARK_GO  = ID_POEDIT_FIRST + 4*ID_POEDIT_STEP;
const wxWindowID ID_BOOKMARK_SET = ID_POEDIT_FIRST + 5*ID_POEDIT_STEP;

const wxWindowID ID_POEDIT_LAST  = ID_POEDIT_FIRST + 6*ID_POEDIT_STEP;

const wxWindowID ID_LIST = wxNewId();
const wxWindowID ID_TEXTORIG = wxNewId();
const wxWindowID ID_TEXTORIGPLURAL = wxNewId();
const wxWindowID ID_TEXTTRANS = wxNewId();
const wxWindowID ID_TEXTCOMMENT = wxNewId();



#ifdef __VISUALC__
// Disabling the useless and annoying MSVC++'s
// warning C4800: 'long' : forcing value to bool 'true' or 'false'
// (performance warning):
#pragma warning ( disable : 4800 )
#endif


// I don't like this global flag, but all PoeditFrame instances must share it
bool g_focusToText = false;

/*static*/ PoeditFrame *PoeditFrame::Find(const wxString& filename)
{
    wxFileName fn(filename);

    for (PoeditFramesList::const_iterator n = ms_instances.begin();
         n != ms_instances.end(); ++n)
    {
        if (wxFileName((*n)->m_fileName) == fn)
            return *n;
    }
    return NULL;
}

/*static*/ PoeditFrame *PoeditFrame::UnusedActiveWindow()
{
    for (PoeditFramesList::const_iterator n = ms_instances.begin();
         n != ms_instances.end(); ++n)
    {
        PoeditFrame *win = *n;
        if (win->IsActive() && win->m_catalog == NULL)
            return win;
    }
    return NULL;
}

/*static*/ bool PoeditFrame::AnyWindowIsModified()
{
    for (PoeditFramesList::const_iterator n = ms_instances.begin();
         n != ms_instances.end(); ++n)
    {
        if ((*n)->IsModified())
            return true;
    }
    return false;
}

/*static*/ PoeditFrame *PoeditFrame::Create(const wxString& filename)
{
    PoeditFrame *f = PoeditFrame::Find(filename);
    if (f)
    {
        f->Raise();
    }
    else
    {
        // NB: duplicated in ReadCatalog()
        Catalog *cat = new Catalog(filename);
        if (!cat->IsOk())
        {
            wxMessageDialog dlg
            (
                nullptr,
                _("The file cannot be opened."),
                _("Invalid file"),
                wxOK | wxICON_ERROR
            );
            dlg.SetExtendedMessage(
                _("The file may be either corrupted or in a format not recognized by Poedit.")
            );
            dlg.ShowModal();
            delete cat;
            return nullptr;
        }

        f = new PoeditFrame();
        f->Show(true);
        f->ReadCatalog(cat);
    }

    f->Show(true);

    if (g_focusToText && f->m_textTrans)
        f->m_textTrans->SetFocus();
    else if (f->m_list)
        f->m_list->SetFocus();

    return f;
}

/*static*/ PoeditFrame *PoeditFrame::CreateEmpty()
{
    PoeditFrame *f = new PoeditFrame;
    f->Show(true);

    return f;
}

/*static*/ PoeditFrame *PoeditFrame::CreateWelcome()
{
    PoeditFrame *f = new PoeditFrame;
    f->EnsureContentView(Content::Welcome);
    f->Show(true);

    return f;
}


class ListHandler;
class TextctrlHandler : public wxEvtHandler
{
    public:
        TextctrlHandler(PoeditFrame*) {}

    private:
#ifdef __WXMSW__
        // We use wxTE_RICH2 style, which allows for pasting rich-formatted
        // text into the control. We want to allow only plain text (all the
        // formatting done is Poedit's syntax highlighting), so we need to
        // override copy/cut/paste command.s Plus, the richedit control
        // (or wx's use of it) has a bug in it that causes it to copy wrong
        // data when copying from the same text control to itself after its
        // content was programatically changed:
        // https://sourceforge.net/tracker/index.php?func=detail&aid=1910234&group_id=27043&atid=389153

        bool DoCopy(wxTextCtrl *textctrl)
        {
            long from, to;
            textctrl->GetSelection(&from, &to);
            if ( from == to )
                return false;

            const wxString sel = textctrl->GetRange(from, to);

            wxClipboardLocker lock;
            wxCHECK_MSG( !!lock, false, "failed to lock clipboard" );

            wxClipboard::Get()->SetData(new wxTextDataObject(sel));
            return true;
        }

        void OnCopy(wxClipboardTextEvent& event)
        {
            wxTextCtrl *textctrl = dynamic_cast<wxTextCtrl*>(event.GetEventObject());
            wxCHECK_RET( textctrl, "wrong use of event handler" );

            DoCopy(textctrl);
        }

        void OnCut(wxClipboardTextEvent& event)
        {
            wxTextCtrl *textctrl = dynamic_cast<wxTextCtrl*>(event.GetEventObject());
            wxCHECK_RET( textctrl, "wrong use of event handler" );

            if ( !DoCopy(textctrl) )
                return;

            long from, to;
            textctrl->GetSelection(&from, &to);
            textctrl->Remove(from, to);
        }

        void OnPaste(wxClipboardTextEvent& event)
        {
            wxTextCtrl *textctrl = dynamic_cast<wxTextCtrl*>(event.GetEventObject());
            wxCHECK_RET( textctrl, "wrong use of event handler" );

            wxClipboardLocker lock;
            wxCHECK_RET( !!lock, "failed to lock clipboard" );

            wxTextDataObject d;
            wxClipboard::Get()->GetData(d);

            long from, to;
            textctrl->GetSelection(&from, &to);
            textctrl->Replace(from, to, d.GetText());
        }
#endif // __WXMSW__

        DECLARE_EVENT_TABLE()

        friend class ListHandler;
};

BEGIN_EVENT_TABLE(TextctrlHandler, wxEvtHandler)
#ifdef __WXMSW__
    EVT_TEXT_COPY(-1, TextctrlHandler::OnCopy)
    EVT_TEXT_CUT(-1, TextctrlHandler::OnCut)
    EVT_TEXT_PASTE(-1, TextctrlHandler::OnPaste)
#endif
END_EVENT_TABLE()


class TransTextctrlHandler : public TextctrlHandler
{
    public:
        TransTextctrlHandler(PoeditFrame* frame)
            : TextctrlHandler(frame), m_frame(frame) {}

    private:
        void OnText(wxCommandEvent& event)
        {
            m_frame->UpdateFromTextCtrl();
            event.Skip();
        }

        PoeditFrame *m_frame;

        DECLARE_EVENT_TABLE()
};

BEGIN_EVENT_TABLE(TransTextctrlHandler, TextctrlHandler)
    EVT_TEXT(-1, TransTextctrlHandler::OnText)
END_EVENT_TABLE()


// special handling of events in listctrl
class ListHandler : public wxEvtHandler
{
    public:
        ListHandler(PoeditFrame *frame) :
                 wxEvtHandler(), m_frame(frame) {}

    private:
        void OnSel(wxListEvent& event) { m_frame->OnListSel(event); }
        void OnRightClick(wxMouseEvent& event) { m_frame->OnListRightClick(event); }
        void OnFocus(wxFocusEvent& event) { m_frame->OnListFocus(event); }

        DECLARE_EVENT_TABLE()

        PoeditFrame *m_frame;
};

BEGIN_EVENT_TABLE(ListHandler, wxEvtHandler)
   EVT_LIST_ITEM_SELECTED  (ID_LIST, ListHandler::OnSel)
   EVT_RIGHT_DOWN          (          ListHandler::OnRightClick)
   EVT_SET_FOCUS           (          ListHandler::OnFocus)
END_EVENT_TABLE()

#ifdef __WXOSX__
// wxTextCtrl implementation on OS X uses insertText:, which is intended for
// user input and performs some user input processing, such as autocorrections.
// We need to avoid this, because Poedit's text control is filled with data
// when moving in the list control: https://github.com/vslavik/poedit/issues/81
// Solve this by using a customized control with overriden DoSetValue().
class CustomizedTextCtrl : public wxTextCtrl
{
public:
    CustomizedTextCtrl(wxWindow *parent,
                       wxWindowID winid,
                       const wxString &value = wxEmptyString,
                       const wxPoint &pos = wxDefaultPosition,
                       const wxSize &size = wxDefaultSize,
                       long style = 0,
                       const wxValidator& validator = wxDefaultValidator,
                       const wxString &name = wxTextCtrlNameStr)
       : wxTextCtrl(parent, winid, value, pos, size, style, validator, name)
    {
        NSTextView *text = TextView();
        [text setAutomaticQuoteSubstitutionEnabled:NO];
        [text setAutomaticDashSubstitutionEnabled:NO];

        [text setAllowsUndo:YES];
    }

protected:
    virtual void DoSetValue(const wxString& value, int flags)
    {
        wxEventBlocker block(this, (flags & SetValue_SendEvent) ? 0 : wxEVT_ANY);

        NSTextView *text = TextView();
        [text setString:wxNSStringWithWxString(value)];
        NSUndoManager *undo = [text undoManager];
        [undo removeAllActions];

        SendTextUpdatedEventIfAllowed();
    }

    NSTextView *TextView()
    {
        NSScrollView *scroll = (NSScrollView*)GetHandle();
        return [scroll documentView];
    }
};
#else // !__WXOSX__
typedef wxTextCtrl CustomizedTextCtrl;
#endif

class UnfocusableTextCtrl : public CustomizedTextCtrl
{
    public:
        UnfocusableTextCtrl(wxWindow *parent,
                            wxWindowID winid,
                            const wxString &value = wxEmptyString,
                            const wxPoint &pos = wxDefaultPosition,
                            const wxSize &size = wxDefaultSize,
                            long style = 0,
                            const wxValidator& validator = wxDefaultValidator,
                            const wxString &name = wxTextCtrlNameStr)
           : CustomizedTextCtrl(parent, winid, value, pos, size, style, validator, name)
        {
        }

        virtual bool AcceptsFocus() const { return false; }
};


class AnyTranslatableTextCtrl : public CustomizedTextCtrl
{
    public:
        AnyTranslatableTextCtrl(wxWindow *parent, wxWindowID winid, int style = 0)
           : CustomizedTextCtrl(parent, winid, wxEmptyString,
                                wxDefaultPosition, wxDefaultSize,
                                wxTE_MULTILINE | wxTE_RICH2 | style)
        {
            InitColors();
            Bind(wxEVT_TEXT, [=](wxCommandEvent& e){
                e.Skip();
                HighlightText();
            });
        }

    private:
#ifdef __WXOSX__
        void InitColors()
        {
            m_attrSpace  = @{NSBackgroundColorAttributeName: [NSColor colorWithSRGBRed:0.89 green:0.96 blue:0.68 alpha:1]};
            m_attrEscape = @{NSBackgroundColorAttributeName: [NSColor colorWithSRGBRed:1 green:0.95 blue:1 alpha:1],
                             NSForegroundColorAttributeName: [NSColor colorWithSRGBRed:0.46 green:0 blue:0.01 alpha:1]};
        }

        void HighlightText()
        {
            auto text = GetValue().ToStdWstring();

            NSRange fullRange = NSMakeRange(0, text.length());
            NSLayoutManager *layout = [TextView() layoutManager];
            [layout removeTemporaryAttribute:NSForegroundColorAttributeName forCharacterRange:fullRange];
            [layout removeTemporaryAttribute:NSBackgroundColorAttributeName forCharacterRange:fullRange];

            m_syntax.Highlight(text, [=](int a, int b, SyntaxHighlighter::TextKind kind){
                [layout addTemporaryAttributes:AttrFor(kind) forCharacterRange:NSMakeRange(a, b-a)];
            });
        }

        typedef NSDictionary* AttrType;
        NSDictionary *m_attrSpace, *m_attrEscape;

#else // !__WXOSX__

        void InitColors()
        {
            m_attrDefault.SetBackgroundColour(*wxWHITE);
            m_attrDefault.SetTextColour(*wxBLACK);

            m_attrSpace.SetBackgroundColour("#E4F6AE");

            m_attrEscape.SetBackgroundColour("#FFF1FF");
            m_attrEscape.SetTextColour("#760003");
        }

        void HighlightText()
        {
            auto text = GetValue().ToStdWstring();

            wxWindowUpdateLocker noupd(this);
            wxEventBlocker block(this, wxEVT_TEXT);
            SetStyle(-1, -1, m_attrDefault);

            m_syntax.Highlight(text, [=](int a, int b, SyntaxHighlighter::TextKind kind){
                SetStyle(a, b, AttrFor(kind));
            });
        }

        typedef wxTextAttr AttrType;
        wxTextAttr m_attrDefault, m_attrSpace, m_attrEscape;
#endif // __WXOSX__/!__WXOSX__

        const AttrType& AttrFor(SyntaxHighlighter::TextKind kind) const
        {
            switch (kind)
            {
                case SyntaxHighlighter::LeadingWhitespace:  return m_attrSpace;
                case SyntaxHighlighter::Escape:             return m_attrEscape;
            }
        }

        SyntaxHighlighter m_syntax;
};

class SourceTextCtrl : public AnyTranslatableTextCtrl
{
    public:
        SourceTextCtrl(wxWindow *parent, wxWindowID winid)
            : AnyTranslatableTextCtrl(parent, winid, wxTE_READONLY)
        {
        }
};

class TranslationTextCtrl : public AnyTranslatableTextCtrl
{
    public:
        TranslationTextCtrl(wxWindow *parent, wxWindowID winid)
            : AnyTranslatableTextCtrl(parent, winid)
        {
#ifdef __WXMSW__
            PrepareTextCtrlForSpellchecker(this);
#endif
        }
};


BEGIN_EVENT_TABLE(PoeditFrame, wxFrame)
// OS X and GNOME apps should open new documents in a new window. On Windows,
// however, the usual thing to do is to open the new document in the already
// open window and replace the current document.
#ifdef __WXMSW__
   EVT_MENU           (wxID_NEW,                  PoeditFrame::OnNew)
   EVT_MENU           (XRCID("menu_new_from_pot"),PoeditFrame::OnNew)
   EVT_MENU           (wxID_OPEN,                 PoeditFrame::OnOpen)
 #ifndef __WXOSX__
   EVT_MENU_RANGE     (wxID_FILE1, wxID_FILE9,    PoeditFrame::OnOpenHist)
 #endif
#endif // __WXMSW__
   EVT_MENU           (wxID_CLOSE,                PoeditFrame::OnCloseCmd)
   EVT_MENU           (wxID_SAVE,                 PoeditFrame::OnSave)
   EVT_MENU           (wxID_SAVEAS,               PoeditFrame::OnSaveAs)
   EVT_MENU           (XRCID("menu_export"),      PoeditFrame::OnExport)
   EVT_MENU           (XRCID("menu_catproperties"), PoeditFrame::OnProperties)
   EVT_MENU           (XRCID("menu_update"),      PoeditFrame::OnUpdate)
   EVT_MENU           (XRCID("menu_update_from_pot"),PoeditFrame::OnUpdate)
   EVT_MENU           (XRCID("menu_validate"),    PoeditFrame::OnValidate)
   EVT_MENU           (XRCID("menu_purge_deleted"), PoeditFrame::OnPurgeDeleted)
   EVT_MENU           (XRCID("menu_fuzzy"),       PoeditFrame::OnFuzzyFlag)
   EVT_MENU           (XRCID("menu_ids"),         PoeditFrame::OnIDsFlag)
   EVT_MENU           (XRCID("menu_comment_win"), PoeditFrame::OnCommentWinFlag)
   EVT_MENU           (XRCID("menu_auto_comments_win"), PoeditFrame::OnAutoCommentsWinFlag)
   EVT_MENU           (XRCID("sort_by_order"),    PoeditFrame::OnSortByFileOrder)
   EVT_MENU           (XRCID("sort_by_source"),    PoeditFrame::OnSortBySource)
   EVT_MENU           (XRCID("sort_by_translation"), PoeditFrame::OnSortByTranslation)
   EVT_MENU           (XRCID("sort_group_by_context"), PoeditFrame::OnSortGroupByContext)
   EVT_MENU           (XRCID("sort_untrans_first"), PoeditFrame::OnSortUntranslatedFirst)
   EVT_MENU           (XRCID("menu_copy_from_src"), PoeditFrame::OnCopyFromSource)
   EVT_MENU           (XRCID("menu_clear"),       PoeditFrame::OnClearTranslation)
   EVT_MENU           (XRCID("menu_references"),  PoeditFrame::OnReferencesMenu)
   EVT_MENU           (wxID_FIND,                 PoeditFrame::OnFind)
   EVT_MENU           (XRCID("menu_find_next"),   PoeditFrame::OnFindNext)
   EVT_MENU           (XRCID("menu_find_prev"),   PoeditFrame::OnFindPrev)
   EVT_MENU           (XRCID("menu_comment"),     PoeditFrame::OnEditComment)
   EVT_MENU           (XRCID("go_done_and_next"),   PoeditFrame::OnDoneAndNext)
   EVT_MENU           (XRCID("go_prev"),            PoeditFrame::OnPrev)
   EVT_MENU           (XRCID("go_next"),            PoeditFrame::OnNext)
   EVT_MENU           (XRCID("go_prev_page"),       PoeditFrame::OnPrevPage)
   EVT_MENU           (XRCID("go_next_page"),       PoeditFrame::OnNextPage)
   EVT_MENU           (XRCID("go_prev_unfinished"), PoeditFrame::OnPrevUnfinished)
   EVT_MENU           (XRCID("go_next_unfinished"), PoeditFrame::OnNextUnfinished)
   EVT_MENU_RANGE     (ID_POPUP_REFS, ID_POPUP_REFS + 999, PoeditFrame::OnReference)
   EVT_MENU_RANGE     (ID_POPUP_TRANS, ID_POPUP_TRANS + 999,
                       PoeditFrame::OnAutoTranslate)
   EVT_MENU           (XRCID("menu_auto_translate"), PoeditFrame::OnAutoTranslateAll)
   EVT_MENU_RANGE     (ID_BOOKMARK_GO, ID_BOOKMARK_GO + 9,
                       PoeditFrame::OnGoToBookmark)
   EVT_MENU_RANGE     (ID_BOOKMARK_SET, ID_BOOKMARK_SET + 9,
                       PoeditFrame::OnSetBookmark)
   EVT_CLOSE          (                PoeditFrame::OnCloseWindow)
   EVT_TEXT           (ID_TEXTCOMMENT,PoeditFrame::OnCommentWindowText)
   EVT_SIZE           (PoeditFrame::OnSize)

   // handling of selection:
   EVT_UPDATE_UI(XRCID("menu_references"), PoeditFrame::OnSingleSelectionUpdate)
   EVT_UPDATE_UI_RANGE(ID_BOOKMARK_SET, ID_BOOKMARK_SET + 9, PoeditFrame::OnSingleSelectionUpdate)

   EVT_UPDATE_UI(XRCID("menu_fuzzy"), PoeditFrame::OnSelectionUpdate)
   EVT_UPDATE_UI(XRCID("menu_copy_from_src"), PoeditFrame::OnSelectionUpdate)
   EVT_UPDATE_UI(XRCID("menu_clear"), PoeditFrame::OnSelectionUpdate)
   EVT_UPDATE_UI(XRCID("menu_comment"), PoeditFrame::OnSelectionUpdate)

#if defined(__WXMSW__) || defined(__WXGTK__)
   EVT_MENU(wxID_UNDO,      PoeditFrame::OnTextEditingCommand)
   EVT_MENU(wxID_REDO,      PoeditFrame::OnTextEditingCommand)
   EVT_MENU(wxID_CUT,       PoeditFrame::OnTextEditingCommand)
   EVT_MENU(wxID_COPY,      PoeditFrame::OnTextEditingCommand)
   EVT_MENU(wxID_PASTE,     PoeditFrame::OnTextEditingCommand)
   EVT_MENU(wxID_DELETE,    PoeditFrame::OnTextEditingCommand)
   EVT_MENU(wxID_SELECTALL, PoeditFrame::OnTextEditingCommand)
   EVT_UPDATE_UI(wxID_UNDO,      PoeditFrame::OnTextEditingCommandUpdate)
   EVT_UPDATE_UI(wxID_REDO,      PoeditFrame::OnTextEditingCommandUpdate)
   EVT_UPDATE_UI(wxID_CUT,       PoeditFrame::OnTextEditingCommandUpdate)
   EVT_UPDATE_UI(wxID_COPY,      PoeditFrame::OnTextEditingCommandUpdate)
   EVT_UPDATE_UI(wxID_PASTE,     PoeditFrame::OnTextEditingCommandUpdate)
   EVT_UPDATE_UI(wxID_DELETE,    PoeditFrame::OnTextEditingCommandUpdate)
   EVT_UPDATE_UI(wxID_SELECTALL, PoeditFrame::OnTextEditingCommandUpdate)
  #if 0
    // These translations are provided by wxWidgets. Force the strings here,
    // even though unused, because Poedit is translated into many more languages
    // than wx is.
    _("&Undo"),               _("Undo")
    _("&Redo"),               _("Redo")
    _("Cu&t"),                _("Cut")
    _("&Copy"),               _("Copy")
    _("&Paste"),              _("Paste")
    _("&Delete"),             _("Delete")
    _("Select &All"),         _("Select All")
  #endif
#endif
END_EVENT_TABLE()



class PoeditDropTarget : public wxFileDropTarget
{
public:
    PoeditDropTarget(PoeditFrame *win) : m_win(win) {}

    virtual bool OnDropFiles(wxCoord /*x*/, wxCoord /*y*/,
                             const wxArrayString& files)
    {
        if ( files.size() != 1 )
        {
            wxLogError(_("You can't drop more than one file on Poedit window."));
            return false;
        }

        wxFileName f(files[0]);

        if ( f.GetExt().Lower() != "po" )
        {
            wxLogError(_("File '%s' is not a message catalog."),
                       f.GetFullPath().c_str());
            return false;
        }

        if ( !f.FileExists() )
        {
            wxLogError(_("File '%s' doesn't exist."), f.GetFullPath().c_str());
            return false;
        }

        m_win->OpenFile(f.GetFullPath());

        return true;
    }

private:
    PoeditFrame *m_win;
};


// Frame class:

PoeditFrame::PoeditFrame() :
    wxFrame(NULL, -1, _("Poedit"),
            wxDefaultPosition, wxDefaultSize,
            wxDEFAULT_FRAME_STYLE | wxNO_FULL_REPAINT_ON_RESIZE,
            "mainwin"),
    m_contentType(Content::Invalid),
    m_contentView(nullptr),
    m_catalog(nullptr),
    m_fileExistsOnDisk(false),
    m_list(nullptr),
    m_modified(false),
    m_hasObsoleteItems(false),
    m_dontAutoclearFuzzyStatus(false),
    m_setSashPositionsWhenMaximized(false)
{
    m_list = nullptr;
    m_textTrans = nullptr;
    m_textOrig = nullptr;
    m_textOrigPlural = nullptr;
    m_textComment = nullptr;
    m_textAutoComments = nullptr;
    m_bottomSplitter = nullptr;
    m_splitter = nullptr;

    // make sure that the [ID_POEDIT_FIRST,ID_POEDIT_LAST] range of IDs is not
    // used for anything else:
    wxASSERT_MSG( wxGetCurrentId() < ID_POEDIT_FIRST ||
                  wxGetCurrentId() > ID_POEDIT_LAST,
                  "detected ID values conflict!" );
    wxRegisterId(ID_POEDIT_LAST);

    wxConfigBase *cfg = wxConfig::Get();

    m_displayIDs = (bool)cfg->Read("display_lines", (long)false);
    m_displayCommentWin =
        (bool)cfg->Read("display_comment_win", (long)false);
    m_displayAutoCommentsWin =
        (bool)cfg->Read("display_auto_comments_win", (long)true);
    m_commentWindowEditable =
        (bool)cfg->Read("comment_window_editable", (long)false);
    g_focusToText = (bool)cfg->Read("focus_to_text", (long)false);

#if defined(__WXGTK__)
    wxIconBundle appicons;
    appicons.AddIcon(wxArtProvider::GetIcon("poedit", wxART_FRAME_ICON, wxSize(16,16)));
    appicons.AddIcon(wxArtProvider::GetIcon("poedit", wxART_FRAME_ICON, wxSize(32,32)));
    appicons.AddIcon(wxArtProvider::GetIcon("poedit", wxART_FRAME_ICON, wxSize(48,48)));
    SetIcons(appicons);
#elif defined(__WXMSW__)
    SetIcons(wxIconBundle(wxStandardPaths::Get().GetResourcesDir() + "\\Resources\\Poedit.ico"));
#endif

    // This is different from the default, because it's a bit smaller on OS X
    m_normalGuiFont = wxSystemSettings::GetFont(wxSYS_DEFAULT_GUI_FONT);
    m_boldGuiFont = m_normalGuiFont;
    m_boldGuiFont.SetWeight(wxFONTWEIGHT_BOLD);

    wxMenuBar *MenuBar = wxXmlResource::Get()->LoadMenuBar("mainmenu");
    if (MenuBar)
    {
#ifndef __WXOSX__
        wxString menuName(_("&File"));
        menuName.Replace(wxT("&"), wxEmptyString);
        m_menuForHistory = MenuBar->GetMenu(MenuBar->FindMenu(menuName));
        FileHistory().UseMenu(m_menuForHistory);
        FileHistory().AddFilesToMenu(m_menuForHistory);
#endif
        SetMenuBar(MenuBar);
        AddBookmarksMenu(MenuBar->GetMenu(MenuBar->FindMenu(_("&Go"))));
#ifdef __WXOSX__
        wxGetApp().TweakOSXMenuBar(MenuBar);
#endif
    }
    else
    {
        wxLogError("Cannot load main menu from resource, something must have went terribly wrong.");
        wxLog::FlushActive();
        return;
    }

    wxXmlResource::Get()->LoadToolBar(this, "toolbar");

    GetMenuBar()->Check(XRCID("menu_ids"), m_displayIDs);
    GetMenuBar()->Check(XRCID("menu_comment_win"), m_displayCommentWin);
    GetMenuBar()->Check(XRCID("menu_auto_comments_win"), m_displayAutoCommentsWin);

    CreateStatusBar(1, wxST_SIZEGRIP);

    m_contentWrappingSizer = new wxBoxSizer(wxVERTICAL);
    SetSizer(m_contentWrappingSizer);

    m_attentionBar = new AttentionBar(this);
    m_contentWrappingSizer->Add(m_attentionBar, wxSizerFlags().Expand());

    SetAccelerators();
    RestoreWindowState(this, wxSize(980, 700), WinState_Size | WinState_Pos);

    UpdateMenu();

    ms_instances.insert(this);

    SetDropTarget(new PoeditDropTarget(this));

#ifdef __WXOSX__
    NSWindow *wnd = (NSWindow*)GetWXWindow();
    [wnd setCollectionBehavior:NSWindowCollectionBehaviorFullScreenPrimary];
#endif
}


void PoeditFrame::EnsureContentView(Content type)
{
    if (m_contentType == type)
        return;

#ifdef __WXMSW__
    wxWindowUpdateLocker no_updates(this);
#endif

    if (m_contentView)
        DestroyContentView();

    switch (type)
    {
        case Content::Invalid:
            m_contentType = Content::Invalid;
            return; // nothing to do

        case Content::Welcome:
            m_contentView = CreateContentViewWelcome();
            break;

        case Content::Empty_PO:
            m_contentView = CreateContentViewEmptyPO();
            break;

        case Content::PO:
            m_contentView = CreateContentViewPO();
            break;
    }

    m_contentType = type;
    m_contentWrappingSizer->Add(m_contentView, wxSizerFlags(1).Expand());
    Layout();
#ifdef __WXMSW__
    m_contentView->Show();
    Layout();
#endif
}


wxWindow* PoeditFrame::CreateContentViewPO()
{
#if defined(__WXMSW__)
    const int SPLITTER_FLAGS = wxSP_NOBORDER;
#elif defined(__WXMAC__)
    // wxMac doesn't show XORed line:
    const int SPLITTER_FLAGS = wxSP_LIVE_UPDATE;
#else
    const int SPLITTER_FLAGS = wxSP_3DBORDER;
#endif

    m_splitter = new wxSplitterWindow(this, -1,
                                      wxDefaultPosition, wxDefaultSize,
                                      SPLITTER_FLAGS);
#ifdef __WXMSW__
    // don't create the window as shown, avoid flicker
    m_splitter->Hide();
#endif

    // make only the upper part grow when resizing
    m_splitter->SetSashGravity(1.0);

    wxPanel *topPanel = new wxPanel(m_splitter, wxID_ANY);

    m_list = new PoeditListCtrl(topPanel,
                                ID_LIST,
                                wxDefaultPosition, wxDefaultSize,
                                wxLC_REPORT,
                                m_displayIDs);

    wxSizer *topSizer = new wxBoxSizer(wxVERTICAL);
    topSizer->Add(m_list, wxSizerFlags(1).Expand());
    topPanel->SetSizer(topSizer);

    m_bottomSplitter = new wxSplitterWindow(m_splitter, -1,
                                            wxDefaultPosition, wxDefaultSize,
                                            SPLITTER_FLAGS);
    // left part (translation) should grow, not comments one:
    m_bottomSplitter->SetSashGravity(1.0);
    m_bottomSplitter->Bind(wxEVT_UPDATE_UI, &PoeditFrame::OnSingleSelectionUpdate, this);

    m_bottomLeftPanel = new wxPanel(m_bottomSplitter);
    m_bottomRightPanel = new wxPanel(m_bottomSplitter);

    wxStaticText *labelSource =
        new wxStaticText(m_bottomLeftPanel, -1, _("Source text:"));
    labelSource->SetFont(m_boldGuiFont);

    m_labelContext = new wxStaticText(m_bottomLeftPanel, -1, wxEmptyString);
    m_labelContext->SetFont(m_normalGuiFont);
    m_labelContext->Hide();

    m_labelSingular = new wxStaticText(m_bottomLeftPanel, -1, _("Singular:"));
    m_labelSingular->SetFont(m_normalGuiFont);
    m_textOrig = new SourceTextCtrl(m_bottomLeftPanel, ID_TEXTORIG);

    m_labelPlural = new wxStaticText(m_bottomLeftPanel, -1, _("Plural:"));
    m_labelPlural->SetFont(m_normalGuiFont);
    m_textOrigPlural = new SourceTextCtrl(m_bottomLeftPanel, ID_TEXTORIGPLURAL);

    wxStaticText *labelTrans =
        new wxStaticText(m_bottomLeftPanel, -1, _("Translation:"));
    labelTrans->SetFont(m_boldGuiFont);

    m_textTrans = new TranslationTextCtrl(m_bottomLeftPanel, ID_TEXTTRANS);
    m_textTrans->PushEventHandler(new TransTextctrlHandler(this));

    // in case of plurals form, this is the control for n=1:
    m_textTransSingularForm = NULL;

    m_pluralNotebook = new wxNotebook(m_bottomLeftPanel, -1);

    m_labelAutoComments = new wxStaticText(m_bottomRightPanel, -1, _("Notes for translators:"));
    m_labelAutoComments->SetFont(m_boldGuiFont);
    m_textAutoComments = new UnfocusableTextCtrl(m_bottomRightPanel,
                                ID_TEXTORIG, wxEmptyString,
                                wxDefaultPosition, wxDefaultSize,
                                wxTE_MULTILINE | wxTE_RICH2 | wxTE_READONLY);

    m_labelComment = new wxStaticText(m_bottomRightPanel, -1, _("Comment:"));
    m_labelComment->SetFont(m_boldGuiFont);
    m_textComment = NULL;
    // This call will force the creation of the right kind of control
    // for the m_textComment member
    UpdateCommentWindowEditable();

    m_errorBar = new ErrorBar(m_bottomLeftPanel);

    SetCustomFonts();

    wxSizer *leftSizer = new wxBoxSizer(wxVERTICAL);
    wxSizer *rightSizer = new wxBoxSizer(wxVERTICAL);

    wxFlexGridSizer *gridSizer = new wxFlexGridSizer(2);
    gridSizer->AddGrowableCol(1);
    gridSizer->AddGrowableRow(0);
    gridSizer->AddGrowableRow(1);
    gridSizer->Add(m_labelSingular, 0, wxALIGN_CENTER_VERTICAL | wxALL, 3);
    gridSizer->Add(m_textOrig, 1, wxEXPAND);
    gridSizer->Add(m_labelPlural, 0, wxALIGN_CENTER_VERTICAL | wxALL, 3);
    gridSizer->Add(m_textOrigPlural, 1, wxEXPAND);
    gridSizer->SetItemMinSize(m_textOrig, 1, 1);
    gridSizer->SetItemMinSize(m_textOrigPlural, 1, 1);

    leftSizer->Add(m_labelContext, 0, wxEXPAND | wxALL, 3);
    leftSizer->Add(labelSource, 0, wxEXPAND | wxALL, 3);
    leftSizer->Add(gridSizer, 1, wxEXPAND);
    leftSizer->Add(labelTrans, 0, wxEXPAND | wxALL, 3);
    leftSizer->Add(m_textTrans, 1, wxEXPAND);
    leftSizer->Add(m_pluralNotebook, 1, wxEXPAND);
    leftSizer->Add(m_errorBar, 0, wxEXPAND | wxALL, 2);
    rightSizer->Add(m_labelAutoComments, 0, wxEXPAND | wxALL, 3);
    rightSizer->Add(m_textAutoComments, 1, wxEXPAND);
    rightSizer->Add(m_labelComment, 0, wxEXPAND | wxALL, 3);
    rightSizer->Add(m_textComment, 1, wxEXPAND);

    m_bottomLeftPanel->SetAutoLayout(true);
    m_bottomLeftPanel->SetSizer(leftSizer);

    m_bottomRightPanel->SetAutoLayout(true);
    m_bottomRightPanel->SetSizer(rightSizer);

    m_bottomSplitter->SetMinimumPaneSize(250);
    m_bottomRightPanel->Show(false);
    m_bottomSplitter->Initialize(m_bottomLeftPanel);

    m_splitter->SetMinimumPaneSize(200);

    m_list->PushEventHandler(new ListHandler(this));

    ShowPluralFormUI(false);
    UpdateMenu();

    switch ( m_list->sortOrder.by )
    {
        case SortOrder::By_FileOrder:
            GetMenuBar()->Check(XRCID("sort_by_order"), true);
            break;
        case SortOrder::By_Source:
            GetMenuBar()->Check(XRCID("sort_by_source"), true);
            break;
        case SortOrder::By_Translation:
            GetMenuBar()->Check(XRCID("sort_by_translation"), true);
            break;
    }
    GetMenuBar()->Check(XRCID("sort_group_by_context"), m_list->sortOrder.groupByContext);
    GetMenuBar()->Check(XRCID("sort_untrans_first"), m_list->sortOrder.untransFirst);

    // Call splitter splitting later, when the window is layed out, otherwise
    // the sizes would get truncated immediately:
    CallAfter([=]{
        // This is a hack -- windows are not maximized immediately and so we can't
        // set correct sash position in ctor (unmaximized window may be too small
        // for sash position when maximized -- see bug #2120600)
        if ( wxConfigBase::Get()->Read(WindowStatePath(this) + "maximized", long(0)) )
            m_setSashPositionsWhenMaximized = true;

        m_splitter->SplitHorizontally(topPanel, m_bottomSplitter, (int)wxConfigBase::Get()->Read("splitter", -250L));

        UpdateDisplayCommentWin();
    });

    return m_splitter;
}


wxWindow* PoeditFrame::CreateContentViewWelcome()
{
    return new WelcomeScreenPanel(this);
}


wxWindow* PoeditFrame::CreateContentViewEmptyPO()
{
    return new EmptyPOScreenPanel(this);
}


void PoeditFrame::DestroyContentView()
{
    if (!m_contentView)
        return;

    if (m_list)
        m_list->PopEventHandler(true/*delete*/);
    if (m_textTrans)
        m_textTrans->PopEventHandler(true/*delete*/);
    for (size_t i = 0; i < m_textTransPlural.size(); i++)
    {
        if (m_textTransPlural[i])
        {
            m_textTransPlural[i]->PopEventHandler(true/*delete*/);
            m_textTransPlural[i] = nullptr;
        }
    }
    if (m_textComment)
        m_textComment->PopEventHandler(true/*delete*/);

    if (m_list)
        m_list->CatalogChanged(NULL);

    if (m_bottomSplitter && (m_displayCommentWin || m_displayAutoCommentsWin))
    {
        wxConfigBase::Get()->Write("/bottom_splitter",
                                   (long)m_bottomSplitter->GetSashPosition());
    }
    if (m_splitter)
        wxConfigBase::Get()->Write("/splitter", (long)m_splitter->GetSashPosition());

    m_contentWrappingSizer->Detach(m_contentView);
    m_contentView->Destroy();
    m_contentView = nullptr;

    m_list = nullptr;
    m_textTrans = nullptr;
    m_textOrig = nullptr;
    m_textOrigPlural = nullptr;
    m_textComment = nullptr;
    m_textAutoComments = nullptr;
    m_bottomSplitter = nullptr;
    m_splitter = nullptr;
}


PoeditFrame::~PoeditFrame()
{
    ms_instances.erase(this);

    FindFrame::NotifyParentDestroyed(m_list, m_catalog);

    DestroyContentView();

    wxConfigBase *cfg = wxConfig::Get();
    cfg->SetPath("/");

    cfg->Write("display_lines", m_displayIDs);
    cfg->Write("display_comment_win", m_displayCommentWin);
    cfg->Write("display_auto_comments_win", m_displayAutoCommentsWin);

    SaveWindowState(this);

#ifndef __WXOSX__
    FileHistory().RemoveMenu(m_menuForHistory);
    FileHistory().Save(*cfg);
#endif

    // write all changes:
    cfg->Flush();

    delete m_catalog;
    m_catalog = NULL;

    // shutdown the spellchecker:
    InitSpellchecker();
}


void PoeditFrame::SetAccelerators()
{
    wxAcceleratorEntry entries[] = {
#ifdef __WXMSW__
        { wxACCEL_CTRL, WXK_F3,                 XRCID("menu_find_next") },
        { wxACCEL_CTRL | wxACCEL_SHIFT, WXK_F3, XRCID("menu_find_prev") },
#endif

        { wxACCEL_CTRL, WXK_PAGEUP,             XRCID("go_prev_page") },
        { wxACCEL_CTRL, WXK_NUMPAD_PAGEUP,      XRCID("go_prev_page") },
        { wxACCEL_CTRL, WXK_PAGEDOWN,           XRCID("go_next_page") },
        { wxACCEL_CTRL, WXK_NUMPAD_PAGEDOWN,    XRCID("go_next_page") },

        { wxACCEL_CTRL, WXK_UP,                 XRCID("go_prev") },
        { wxACCEL_CTRL, WXK_NUMPAD_UP,          XRCID("go_prev") },
        { wxACCEL_CTRL, WXK_DOWN,               XRCID("go_next") },
        { wxACCEL_CTRL, WXK_NUMPAD_DOWN,        XRCID("go_next") },

        { wxACCEL_CTRL, WXK_RETURN,             XRCID("go_done_and_next") },
        { wxACCEL_CTRL, WXK_NUMPAD_ENTER,       XRCID("go_done_and_next") }
    };

    wxAcceleratorTable accel(WXSIZEOF(entries), entries);
    SetAcceleratorTable(accel);
}


void PoeditFrame::InitSpellchecker()
{
    if (!IsSpellcheckingAvailable())
        return;

    if (!m_catalog || !m_textTrans)
        return;

    Language lang = m_catalog->GetLanguage();

    bool report_problem = false;
    bool enabled = m_catalog &&
                #ifndef __WXMSW__ // language choice is automatic, per-keyboard on Windows
                   lang.IsValid() &&
                #endif
                   wxConfig::Get()->Read("enable_spellchecking",
                                         (long)true);
    const bool enabledInitially = enabled;

#ifdef __WXOSX__
    if (enabled)
    {
        if ( !SetSpellcheckerLang(lang.LangAndCountry()) )
        {
            enabled = false;
            report_problem = true;
        }
    }
#endif

    if ( !InitTextCtrlSpellchecker(m_textTrans, enabled, lang) )
        report_problem = true;

    for (size_t i = 0; i < m_textTransPlural.size(); i++)
    {
        if ( !InitTextCtrlSpellchecker(m_textTransPlural[i], enabled, lang) )
            report_problem = true;
    }

#ifndef __WXMSW__ // language choice is automatic, per-keyboard on Windows, can't fail
    if ( enabledInitially && report_problem )
    {
        AttentionMessage msg
        (
            "missing-spell-dict",
            AttentionMessage::Warning,
            wxString::Format
            (
                // TRANSLATORS: %s is language name in its basic form (as you
                // would see e.g. in a list of supported languages). You may need
                // to rephrase it, e.g. to an equivalent of "for language %s".
                _("Spellchecker dictionary for %s isn't available, you need to install it."),
                lang.DisplayName()
            )
        );
        msg.AddAction(_("Learn more"), std::bind(ShowSpellcheckerHelp));
        msg.AddDontShowAgain();
        m_attentionBar->ShowMessage(msg);
    }
#endif // !__WXMSW__
}


void PoeditFrame::OnCloseCmd(wxCommandEvent&)
{
    Close();
}


void PoeditFrame::OpenFile(const wxString& filename)
{
    DoIfCanDiscardCurrentDoc([=]{
        DoOpenFile(filename);
    });
}


void PoeditFrame::DoOpenFile(const wxString& filename)
{
    ReadCatalog(filename);

    if (m_textTrans && m_list)
    {
        if (g_focusToText)
            m_textTrans->SetFocus();
        else
            m_list->SetFocus();
    }
}


bool PoeditFrame::NeedsToAskIfCanDiscardCurrentDoc() const
{
    return m_catalog && m_modified;
}

template<typename TFunctor>
void PoeditFrame::DoIfCanDiscardCurrentDoc(TFunctor completionHandler)
{
    if ( !NeedsToAskIfCanDiscardCurrentDoc() )
    {
        completionHandler();
        return;
    }

    wxWindowPtr<wxMessageDialog> dlg = CreateAskAboutSavingDialog();

    dlg->ShowWindowModalThenDo([this,dlg,completionHandler](int retval) {
        // hide the dialog asap, WriteCatalog() may show another modal sheet
        dlg->Hide();
#ifdef __WXOSX__
        // Hide() alone is not sufficient on OS X, we need to destroy dlg
        // shared_ptr and only then continue. Because this code is called
        // from event loop (and not this functions' caller) at an unspecified
        // time anyway, we can just as well defer it into the next idle time
        // iteration.
        CallAfter([this,retval,completionHandler]() {
#endif

        if (retval == wxID_YES)
        {
            if (!m_fileExistsOnDisk || m_fileName.empty())
                m_fileName = GetSaveAsFilename(m_catalog, m_fileName);

            WriteCatalog(m_fileName, [=](bool saved){
                if (saved)
                    completionHandler();
            });
        }
        else if (retval == wxID_NO)
        {
            // call completion without saving the document
            completionHandler();
        }
        else if (retval == wxID_CANCEL)
        {
            // do not call -- not OK
        }

#ifdef __WXOSX__
        });
#endif
    });
}

wxWindowPtr<wxMessageDialog> PoeditFrame::CreateAskAboutSavingDialog()
{
    wxWindowPtr<wxMessageDialog> dlg(new wxMessageDialog
                    (
                        this,
                        _("Catalog modified. Do you want to save changes?"),
                        _("Save changes"),
                        wxYES_NO | wxCANCEL | wxICON_QUESTION
                    ));
    dlg->SetExtendedMessage(_("Your changes will be lost if you don't save them."));
    dlg->SetYesNoLabels
         (
            _("Save"),
        #ifdef __WXMSW__
            _("Don't save")
        #else
            _("Don't Save")
        #endif
         );
    return dlg;
}



void PoeditFrame::OnCloseWindow(wxCloseEvent& event)
{
    if (event.CanVeto() && NeedsToAskIfCanDiscardCurrentDoc())
    {
#ifdef __WXMAC__
        // Veto the event by default, the window-modally ask for permission.
        // If it turns out that the window can be closed, the completion handler
        // will do it:
        event.Veto();
#endif
        DoIfCanDiscardCurrentDoc([=]{
            Destroy();
        });
    }
    else // can't veto
    {
        Destroy();
    }
}


void PoeditFrame::OnOpen(wxCommandEvent&)
{
    DoIfCanDiscardCurrentDoc([=]{

        wxString path = wxPathOnly(m_fileName);
        if (path.empty())
            path = wxConfig::Get()->Read("last_file_path", wxEmptyString);

        wxString name = wxFileSelector(_("Open catalog"),
                        path, wxEmptyString, wxEmptyString,
                        wxString::Format("%s (*.po)|*.po|%s (*.*)|*.*",
                            _("PO Translation Files"), _("All Files")),
                        wxFD_OPEN | wxFD_FILE_MUST_EXIST, this);

        if (!name.empty())
        {
            wxConfig::Get()->Write("last_file_path", wxPathOnly(name));

            DoOpenFile(name);
        }
    });
}



#ifndef __WXOSX__
void PoeditFrame::OnOpenHist(wxCommandEvent& event)
{
    wxString f(FileHistory().GetHistoryFile(event.GetId() - wxID_FILE1));
    if ( !wxFileExists(f) )
    {
        wxLogError(_("File '%s' doesn't exist."), f.c_str());
        return;
    }

    OpenFile(f);
}
#endif // !__WXOSX__


void PoeditFrame::OnSave(wxCommandEvent& event)
{
    try
    {
        if (!m_fileExistsOnDisk || m_fileName.empty())
            OnSaveAs(event);
        else
            WriteCatalog(m_fileName);
    }
    catch (Exception& e)
    {
        wxLogError("%s", e.what());
    }
}


static wxString SuggestFileName(const Catalog *catalog)
{
    wxString name;
    if (catalog)
        name = catalog->GetLanguage().Code();

    if (name.empty())
        return "default";
    else
        return name;
}

wxString PoeditFrame::GetSaveAsFilename(Catalog *cat, const wxString& current)
{
    wxString name(wxFileNameFromPath(current));
    wxString path(wxPathOnly(current));

    if (name.empty())
    {
        path = wxConfig::Get()->Read("last_file_path", wxEmptyString);
        name = SuggestFileName(cat) + ".po";
    }

    name = wxFileSelector(_("Save as..."), path, name, wxEmptyString,
	                      wxString::Format("%s (*.po)|*.po|%s (*.*)|*.*",
                              _("PO Translation Files"), _("All Files")),
                          wxFD_SAVE | wxFD_OVERWRITE_PROMPT, this);
    if (!name.empty())
    {
        wxConfig::Get()->Write("last_file_path", wxPathOnly(name));
    }

    return name;
}

void PoeditFrame::DoSaveAs(const wxString& filename)
{
    if (filename.empty())
        return;

    m_fileName = filename;
    WriteCatalog(filename);
}

void PoeditFrame::OnSaveAs(wxCommandEvent&)
{
    DoSaveAs(GetSaveAsFilename(m_catalog, m_fileName));
}


void PoeditFrame::OnExport(wxCommandEvent&)
{
    wxString name;
    wxFileName::SplitPath(m_fileName, nullptr, &name, nullptr);

    if (name.empty())
    {
        name = SuggestFileName(m_catalog) + ".html";
    }
    else
        name += ".html";

    name = wxFileSelector(_("Export as..."),
                          wxPathOnly(m_fileName), name, wxEmptyString,
                          wxString::Format("%s (*.html)|*.html", _("HTML Files")),
                          wxFD_SAVE | wxFD_OVERWRITE_PROMPT, this);
    if (!name.empty())
    {
        wxConfig::Get()->Write("last_file_path", wxPathOnly(name));
        ExportCatalog(name);
    }
}

bool PoeditFrame::ExportCatalog(const wxString& filename)
{
    wxBusyCursor bcur;
    bool ok = m_catalog->ExportToHTML(filename);
    return ok;
}



void PoeditFrame::OnNew(wxCommandEvent& event)
{
    DoIfCanDiscardCurrentDoc([=]{
        bool isFromPOT = event.GetId() == XRCID("menu_new_from_pot");
        if (isFromPOT)
            NewFromPOT();
        else
            NewFromScratch();
    });
}


void PoeditFrame::NewFromPOT()
{
    Catalog *catalog = new Catalog;

    wxString path = wxPathOnly(m_fileName);
    if (path.empty())
        path = wxConfig::Get()->Read("last_file_path", wxEmptyString);
    wxString pot_file =
        wxFileSelector(_("Open catalog template"),
             path, wxEmptyString, wxEmptyString,
             wxString::Format
             (
                 "%s (*.pot)|*.pot|%s (*.po)|*.po|%s (*.*)|*.*",
                 _("POT Translation Templates"),
                 _("PO Translation Files"),
                 _("All Files")
             ),
             wxFD_OPEN | wxFD_FILE_MUST_EXIST, this);
    bool ok = false;
    if (!pot_file.empty())
    {
        wxConfig::Get()->Write("last_file_path", wxPathOnly(pot_file));
        ok = catalog->UpdateFromPOT(pot_file,
                                    /*summary=*/false,
                                    /*cancelledByUser=*/nullptr,
                                    /*replace_header=*/true);
    }
    if (!ok)
    {
        delete catalog;
        return;
    }

    delete m_catalog;
    m_catalog = catalog;

    m_fileName.clear();
    m_fileExistsOnDisk = false;
    m_modified = true;

    if (m_catalog->empty())
    {
        EnsureContentView(Content::Empty_PO);
    }
    else
    {
        EnsureContentView(Content::PO);
        m_list->CatalogChanged(m_catalog);
    }

    UpdateTitle();
    UpdateMenu();
    UpdateStatusBar();
    InitSpellchecker();

    // Choose the language:
    wxWindowPtr<LanguageDialog> dlg(new LanguageDialog(this));

    dlg->ShowWindowModalThenDo([=](int retcode){
        if (retcode == wxID_OK)
        {
            Language lang = dlg->GetLang();
            catalog->Header().Lang = lang;
            catalog->Header().SetHeaderNotEmpty("Plural-Forms", lang.DefaultPluralFormsExpr());

            // Derive save location for the file from the location of the POT
            // file (same directory, language-based name). This doesn't always
            // work, e.g. WordPress plugins use different naming, so don't actually
            // save the file just yet and let the user confirm the location when saving.
            wxFileName pot_fn(pot_file);
            pot_fn.SetFullName(lang.Code() + ".po");

            m_fileName = pot_fn.GetFullPath();
            m_fileExistsOnDisk = false;
            m_modified = true;
        }
        else
        {
            // default to English style plural
            if (catalog->HasPluralItems())
                catalog->Header().SetHeaderNotEmpty("Plural-Forms", "nplurals=2; plural=(n != 1);");
        }

        RecreatePluralTextCtrls();
        UpdateTitle();
        UpdateMenu();
        UpdateStatusBar();
        InitSpellchecker();
        if (m_list)
            m_list->CatalogChanged(m_catalog); // refresh language column
    });
}


void PoeditFrame::NewFromScratch()
{
    Catalog *catalog = new Catalog;
    catalog->CreateNewHeader();

    delete m_catalog;
    m_catalog = catalog;

    m_fileName.clear();
    m_fileExistsOnDisk = false;
    m_modified = true;

    EnsureContentView(Content::Empty_PO);

    UpdateTitle();
    UpdateMenu();
    UpdateStatusBar();

    // Choose the language:
    wxWindowPtr<LanguageDialog> dlg(new LanguageDialog(this));

    dlg->ShowWindowModalThenDo([=](int retcode){
        if (retcode == wxID_OK)
        {
            Language lang = dlg->GetLang();
            catalog->Header().Lang = lang;
            catalog->Header().SetHeaderNotEmpty("Plural-Forms", lang.DefaultPluralFormsExpr());
        }
    });
}


void PoeditFrame::OnProperties(wxCommandEvent&)
{
    EditCatalogProperties();
}

void PoeditFrame::EditCatalogProperties()
{
    wxWindowPtr<PropertiesDialog> dlg(new PropertiesDialog(this, m_fileExistsOnDisk));

    const Language prevLang = m_catalog->GetLanguage();
    dlg->TransferTo(m_catalog);
    dlg->ShowWindowModalThenDo([=](int retcode){
        if (retcode == wxID_OK)
        {
            dlg->TransferFrom(m_catalog);
            m_modified = true;
            RecreatePluralTextCtrls();
            UpdateTitle();
            UpdateMenu();
            if (prevLang != m_catalog->GetLanguage())
            {
                InitSpellchecker();
                // trigger resorting and language header update:
                if (m_list)
                    m_list->CatalogChanged(m_catalog);
            }
        }
    });
}

void PoeditFrame::EditCatalogPropertiesAndUpdateFromSources()
{
    // TODO: share code with EditCatalogProperties()

    wxWindowPtr<PropertiesDialog> dlg(new PropertiesDialog(this, m_fileExistsOnDisk, 1));

    const Language prevLang = m_catalog->GetLanguage();
    dlg->TransferTo(m_catalog);
    dlg->ShowWindowModalThenDo([=](int retcode){
        if (retcode == wxID_OK)
        {
            dlg->TransferFrom(m_catalog);
            m_modified = true;
            if (m_list)
                RecreatePluralTextCtrls();
            UpdateTitle();
            UpdateMenu();
            if (prevLang != m_catalog->GetLanguage())
            {
                InitSpellchecker();
                // trigger resorting and language header update:
                if (m_list)
                    m_list->CatalogChanged(m_catalog);
            }

            if (!m_catalog->Header().SearchPaths.empty())
            {
                EnsureContentView(Content::PO);
                UpdateCatalog();
            }
        }
    });
}


void PoeditFrame::UpdateAfterPreferencesChange()
{
    g_focusToText = (bool)wxConfig::Get()->Read("focus_to_text",
                                                 (long)false);

    if (m_list)
    {
        SetCustomFonts();
        m_list->Refresh(); // if font changed
        UpdateCommentWindowEditable();
        InitSpellchecker();
    }
}

/*static*/ void PoeditFrame::UpdateAllAfterPreferencesChange()
{
    for (PoeditFramesList::const_iterator n = ms_instances.begin();
         n != ms_instances.end(); ++n)
    {
        (*n)->UpdateAfterPreferencesChange();
    }
}


bool PoeditFrame::UpdateCatalog(const wxString& pot_file)
{
    // This ensures that the list control won't be redrawn during Update()
    // call when a dialog box is hidden; another alternative would be to call
    // m_list->CatalogChanged(NULL) here
    std::unique_ptr<wxWindowUpdateLocker> locker;
    if (m_list)
        locker.reset(new wxWindowUpdateLocker(m_list));

    ProgressInfo progress(this, _("Updating catalog"));

    bool cancelledByUser;
    bool succ;
    if (pot_file.empty())
        succ = m_catalog->Update(&progress, true, &cancelledByUser);
    else
        succ = m_catalog->UpdateFromPOT(pot_file, true, &cancelledByUser);

    EnsureContentView(Content::PO);
    m_list->CatalogChanged(m_catalog);

    m_modified = succ || m_modified;
    if (!succ && !cancelledByUser)
    {
        wxLogWarning(_("Entries in the catalog are probably incorrect."));
        wxLogError(
           _("Updating the catalog failed. Click on 'Details >>' for details."));
    }

    return succ;
}

void PoeditFrame::OnUpdate(wxCommandEvent& event)
{
    DoIfCanDiscardCurrentDoc([=]{

        wxString pot_file;

        if (event.GetId() == XRCID("menu_update_from_pot"))
        {
            wxString path = wxPathOnly(m_fileName);
            if (path.empty())
                path = wxConfig::Get()->Read("last_file_path", wxEmptyString);
            pot_file =
                wxFileSelector(_("Open catalog template"),
                     path, wxEmptyString, wxEmptyString,
                     wxString::Format
                     (
                         "%s (*.pot)|*.pot|%s (*.po)|*.po|%s (*.*)|*.*",
                         _("POT Translation Templates"),
                         _("PO Translation Files"),
                         _("All Files")
                     ),
                     wxFD_OPEN | wxFD_FILE_MUST_EXIST, this);
            if (pot_file.empty())
                return;
            wxConfig::Get()->Write("last_file_path", wxPathOnly(pot_file));
        }

        try
        {
            if (UpdateCatalog(pot_file))
            {
                if (wxConfig::Get()->ReadBool("use_tm", true) &&
                    wxConfig::Get()->ReadBool("use_tm_when_updating", false))
                {
                    AutoTranslateCatalog();
                }
            }
        }
        catch (Exception& e)
        {
            wxLogError("%s", e.what());
        }

        RefreshControls();

    });
}


void PoeditFrame::OnValidate(wxCommandEvent&)
{
    try
    {
        wxBusyCursor bcur;
        ReportValidationErrors(m_catalog->Validate(),
                               /*mo_compilation_failed=*/Catalog::CompilationStatus::NotDone,
                               /*from_save=*/false, []{});
    }
    catch (Exception& e)
    {
        wxLogError("%s", e.what());
    }
}


template<typename TFunctor>
void PoeditFrame::ReportValidationErrors(int errors,
                                         Catalog::CompilationStatus mo_compilation_status,
                                         bool from_save, TFunctor completionHandler)
{
    wxWindowPtr<wxMessageDialog> dlg;

    if ( errors )
    {
        if (m_list && m_catalog->GetCount())
            m_list->RefreshItems(0, m_catalog->GetCount()-1);
        RefreshControls();

        dlg.reset(new wxMessageDialog
        (
            this,
            wxString::Format
            (
                wxPLURAL("%d issue with the translation found.",
                         "%d issues with the translation found.",
                         errors),
                errors
            ),
            _("Validation results"),
            wxOK | wxICON_ERROR
        ));
        wxString details = _("Entries with errors were marked in red in the list. Details of the error will be shown when you select such an entry.");
        if ( from_save )
        {
            details += "\n\n";
            switch ( mo_compilation_status )
            {
                case Catalog::CompilationStatus::NotDone:
                    details += _("The file was saved safely.");
                    break;
                case Catalog::CompilationStatus::Success:
                    details += _("The file was saved safely and compiled into the MO format, but it will probably not work correctly.");
                    break;
                case Catalog::CompilationStatus::Error:
                    details += _("The file was saved safely, but it cannot be compiled into the MO format and used.");
                    break;
            }
        }
        dlg->SetExtendedMessage(details);
    }
    else
    {
        wxASSERT( !from_save );

        dlg.reset(new wxMessageDialog
        (
            this,
            _("No problems with the translation found."),
            _("Validation results"),
            wxOK | wxICON_INFORMATION
        ));

        wxString details;
        int unfinished = 0;
        m_catalog->GetStatistics(nullptr, nullptr, nullptr, nullptr, &unfinished);
        if (unfinished)
        {
            details = wxString::Format(wxPLURAL("The translation is ready for use, but %d entry is not translated yet.",
                                                "The translation is ready for use, but %d entries are not translated yet.", unfinished), unfinished);
        }
        else
        {
            details = _("The translation is ready for use.");
        }
        dlg->SetExtendedMessage(details);
    }

    dlg->ShowWindowModalThenDo([dlg,completionHandler](int){
        completionHandler();
    });
}


void PoeditFrame::OnListSel(wxListEvent& event)
{
    wxWindow *focus = wxWindow::FindFocus();
    bool hasFocus = (focus == m_textTrans) ||
                    (focus && focus->GetParent() == m_pluralNotebook);

    event.Skip();

    UpdateToTextCtrl();

    if (hasFocus)
    {
        if (m_textTrans->IsShown())
            m_textTrans->SetFocus();
        else if (!m_textTransPlural.empty())
            m_textTransPlural[0]->SetFocus();
    }
}



void PoeditFrame::OnReferencesMenu(wxCommandEvent&)
{
    CatalogItem *entry = GetCurrentItem();
    if ( !entry )
        return;

    const wxArrayString& refs = entry->GetReferences();

    if (refs.GetCount() == 0)
        wxMessageBox(_("No references to this string found."));
    else if (refs.GetCount() == 1)
        ShowReference(0);
    else
    {
        wxString *table = new wxString[refs.GetCount()];
        for (unsigned i = 0; i < refs.GetCount(); i++)
            table[i] = refs[i];
        int result = wxGetSingleChoiceIndex(_("Please choose the reference you want to show:"), _("References"),
                          (int)refs.GetCount(), table);
        delete[] table;
        if (result != -1)
            ShowReference(result);
    }
}


void PoeditFrame::OnReference(wxCommandEvent& event)
{
    ShowReference(event.GetId() - ID_POPUP_REFS);
}



void PoeditFrame::ShowReference(int num)
{
    CatalogItem *entry = GetCurrentItem();
    wxCHECK_RET( entry, "no entry selected" );

    wxBusyCursor bcur;

    wxString basepath;
    wxString cwd = wxGetCwd();

    if (!!m_fileName)
    {
        wxString path;

        if (wxIsAbsolutePath(m_catalog->Header().BasePath))
            path = m_catalog->Header().BasePath;
        else
            path = wxPathOnly(m_fileName) + "/" + m_catalog->Header().BasePath;

        if (path.Last() == _T('/') || path.Last() == _T('\\'))
            path.RemoveLast();

        if (wxIsAbsolutePath(path))
            basepath = path;
        else
            basepath = cwd + "/" + path;
    }

    FileViewer *w = new FileViewer(this, basepath,
                                   entry->GetReferences(),
                                   num);
    if (w->FileOk())
        w->Show(true);
    else
        w->Close();
}



void PoeditFrame::OnFuzzyFlag(wxCommandEvent& event)
{
    if (event.GetEventObject() == GetToolBar())
    {
        GetMenuBar()->Check(XRCID("menu_fuzzy"),
                            GetToolBar()->GetToolState(XRCID("menu_fuzzy")));
    }
    else
    {
        GetToolBar()->ToggleTool(XRCID("menu_fuzzy"),
                                 GetMenuBar()->IsChecked(XRCID("menu_fuzzy")));
    }

    bool setFuzzy = !GetCurrentItem()->IsFuzzy();

    bool modified = false;

    m_list->ForSelectedCatalogItemsDo([=,&modified](CatalogItem& item){
        if (item.IsFuzzy() != setFuzzy)
        {
            item.SetFuzzy(setFuzzy);
            item.SetModified(true);
            modified = true;
        }
    });

    if (modified && !IsModified())
    {
        m_modified = true;
        UpdateTitle();
    }
    UpdateStatusBar();

    UpdateToTextCtrl();

    if (m_list->HasSingleSelection())
    {
        // The user explicitly changed fuzzy status (e.g. to on). Normally, if the
        // user edits an entry, it's fuzzy flag is cleared, but if the user sets
        // fuzzy on to indicate the translation is problematic and then continues
        // editing the entry, we do not want to annoy him by changing fuzzy back on
        // every keystroke.
        m_dontAutoclearFuzzyStatus = true;
    }
}



void PoeditFrame::OnIDsFlag(wxCommandEvent&)
{
    m_displayIDs = GetMenuBar()->IsChecked(XRCID("menu_ids"));
    m_list->SetDisplayLines(m_displayIDs);
}



void PoeditFrame::OnCommentWinFlag(wxCommandEvent&)
{
    UpdateDisplayCommentWin();
}

void PoeditFrame::OnAutoCommentsWinFlag(wxCommandEvent&)
{
    UpdateDisplayCommentWin();
}


void PoeditFrame::OnCopyFromSource(wxCommandEvent&)
{
    bool modified = false;

    m_list->ForSelectedCatalogItemsDo([&modified](CatalogItem& item){
        item.SetTranslationFromSource();
        if (item.IsModified())
            modified = true;
    });

    if (modified && !IsModified())
    {
        m_modified = true;
        UpdateTitle();
    }
    UpdateStatusBar();

    UpdateToTextCtrl();
}

void PoeditFrame::OnClearTranslation(wxCommandEvent&)
{
    bool modified = false;

    m_list->ForSelectedCatalogItemsDo([&modified](CatalogItem& item){
        item.ClearTranslation();
        if (item.IsModified())
            modified = true;
    });

    if (modified && !IsModified())
    {
        m_modified = true;
        UpdateTitle();
    }
    UpdateStatusBar();

    UpdateToTextCtrl();
}


void PoeditFrame::OnFind(wxCommandEvent&)
{
    FindFrame *f = FindFrame::Get(m_list, m_catalog);

    if (!f)
        f = new FindFrame(this, m_list, m_catalog, m_textOrig, m_textTrans, m_textComment, m_textAutoComments);
    f->Show(true);
    f->Raise();
    f->FocusSearchField();
}

void PoeditFrame::OnFindNext(wxCommandEvent&)
{
    FindFrame *f = FindFrame::Get(m_list, m_catalog);
    if ( f )
        f->FindNext();
}

void PoeditFrame::OnFindPrev(wxCommandEvent&)
{
    FindFrame *f = FindFrame::Get(m_list, m_catalog);
    if ( f )
        f->FindPrev();
}


CatalogItem *PoeditFrame::GetCurrentItem() const
{
    if ( !m_catalog || !m_list )
        return NULL;

    int item = m_list->GetFirstSelectedCatalogItem();
    if ( item == -1 )
        return NULL;

    wxASSERT( item >= 0 && item < (int)m_catalog->GetCount() );

    return &(*m_catalog)[item];
}


static inline bool IsAnyQuote(wchar_t c)
{
    switch (c)
    {
        case 0x00BB: // »
        case 0x00AB: // «
        case 0x201C: // “
        case 0x201D: // ”
        case 0x201E: // „
        case 0x201F: // ‟
        case '"':
            return true;
        default:
            return false;
    }
}

static wxString TransformNewval(const wxString& val)
{
    wxString newval(val);

#ifdef __WXOSX__
    // Fix occurrences of smart quotes after \, e.g. \“ -- they shouldn't happen
    // because we disabled smart quotes, but apparently some people either
    // enable them back or something else interfered. So play it safe and filter
    // them out:
    for (wxString::iterator i = newval.begin(); i != newval.end(); ++i)
    {
        if (*i == '\\')
        {
            ++i;
            if (i == newval.end())
                break;
            if (IsAnyQuote(*i))
                *i = '"';
        }
    }
#endif // __WXOSX__

    newval.Replace("\n", "");

    if (!newval.empty() && newval[0u] == _T('"'))
        newval.Prepend("\\");
    for (unsigned i = 1; i < newval.Len(); i++)
        if (newval[i] == _T('"') && newval[i-1] != _T('\\'))
        {
            newval = newval.Mid(0, i) + _T("\\\"") + newval.Mid(i+1);
            i++;
        }

    // string ending with [^\]\ is invalid:
    if (newval.length() > 1 &&
        newval[newval.length()-1] == _T('\\') &&
        newval[newval.length()-2] != _T('\\'))
    {
        newval.RemoveLast();
    }

    return newval;
}

void PoeditFrame::UpdateFromTextCtrl()
{
    CatalogItem *entry = GetCurrentItem();
    if ( !entry )
        return;

    wxString key = entry->GetString();
    bool newfuzzy = GetToolBar()->GetToolState(XRCID("menu_fuzzy"));

    const bool oldIsTranslated = entry->IsTranslated();
    bool allTranslated = true; // will be updated later
    bool anyTransChanged = false; // ditto

    if (entry->HasPlural())
    {
        wxArrayString str;
        for (unsigned i = 0; i < m_textTransPlural.size(); i++)
        {
            wxString val = TransformNewval(m_textTransPlural[i]->GetValue());
            str.Add(val);
            if ( val.empty() )
                allTranslated = false;
        }

        if ( str != entry->GetTranslations() )
        {
            anyTransChanged = true;
            entry->SetTranslations(str);
        }
    }
    else
    {
        wxString newval =
            TransformNewval(m_textTrans->GetValue());

        if ( newval.empty() )
            allTranslated = false;

        if ( newval != entry->GetTranslation() )
        {
            anyTransChanged = true;
            entry->SetTranslation(newval);
        }
    }

    if (entry->IsFuzzy() == newfuzzy && !anyTransChanged)
    {
        return; // not even fuzzy status changed, so return
    }

    // did something affecting statistics change?
    bool statisticsChanged = false;

    if (newfuzzy == entry->IsFuzzy() && !m_dontAutoclearFuzzyStatus)
        newfuzzy = false;


    GetToolBar()->ToggleTool(XRCID("menu_fuzzy"), newfuzzy);
    GetMenuBar()->Check(XRCID("menu_fuzzy"), newfuzzy);

    if ( entry->IsFuzzy() != newfuzzy )
    {
        entry->SetFuzzy(newfuzzy);
        statisticsChanged = true;
    }
    if ( oldIsTranslated != allTranslated )
    {
        entry->SetTranslated(allTranslated);
        statisticsChanged = true;
    }
    entry->SetModified(true);
    entry->SetAutomatic(false);

    m_list->RefreshSelectedItems();

    if ( statisticsChanged )
    {
        UpdateStatusBar();
    }
    // else: no point in recomputing stats

    if ( !IsModified() )
    {
        m_modified = true;
        UpdateTitle();
    }
}

namespace
{

struct EventHandlerDisabler
{
    EventHandlerDisabler(wxEvtHandler *h) : m_hnd(h)
        { m_hnd->SetEvtHandlerEnabled(false); }
    ~EventHandlerDisabler()
        { m_hnd->SetEvtHandlerEnabled(true); }

    wxEvtHandler *m_hnd;
};

void SetTranslationValue(wxTextCtrl *txt, const wxString& value)
{
    // disable EVT_TEXT forwarding -- the event is generated by
    // programmatic changes to text controls' content and we *don't*
    // want UpdateFromTextCtrl() to be called from here
    EventHandlerDisabler disabler(txt->GetEventHandler());
    txt->SetValue(value);
}

} // anonymous namespace

void PoeditFrame::UpdateToTextCtrl()
{
    CatalogItem *entry = GetCurrentItem();
    if ( !entry )
        return;

    wxString t_o, t_t, t_c, t_ac;
    t_o = entry->GetString();
    t_o.Replace("\\n", "\\n\n");
    t_c = entry->GetComment();
    t_c.Replace("\\n", "\\n\n");

    for (unsigned i=0; i < entry->GetAutoComments().GetCount(); i++)
      t_ac += entry->GetAutoComments()[i] + "\n";
    t_ac.Replace("\\n", "\\n\n");

    // remove "# " in front of every comment line
    t_c = CommentDialog::RemoveStartHash(t_c);

    m_textOrig->SetValue(t_o);

    if (entry->HasPlural())
    {
        wxString t_op = entry->GetPluralString();
        t_op.Replace("\\n", "\\n\n");
        m_textOrigPlural->SetValue(t_op);

        unsigned formsCnt = (unsigned)m_textTransPlural.size();
        for (unsigned j = 0; j < formsCnt; j++)
            SetTranslationValue(m_textTransPlural[j], wxEmptyString);

        unsigned i = 0;
        for (i = 0; i < std::min(formsCnt, entry->GetNumberOfTranslations()); i++)
        {
            t_t = entry->GetTranslation(i);
            t_t.Replace("\\n", "\\n\n");
            SetTranslationValue(m_textTransPlural[i], t_t);
        }
    }
    else
    {
        t_t = entry->GetTranslation();
        t_t.Replace("\\n", "\\n\n");
        SetTranslationValue(m_textTrans, t_t);
    }

    if ( entry->HasContext() )
    {
        const wxString prefix = _("Context:");
        const wxString ctxt = entry->GetContext();
        m_labelContext->SetLabelMarkup(
            wxString::Format("<b>%s</b> %s", prefix, EscapeMarkup(ctxt)));
    }
    m_labelContext->GetContainingSizer()->Show(m_labelContext, entry->HasContext());

    if (m_displayCommentWin)
        m_textComment->SetValue(t_c);

    if( entry->GetValidity() == CatalogItem::Val_Invalid )
        m_errorBar->ShowError(entry->GetErrorString());
    else
        m_errorBar->HideError();

    if (m_displayAutoCommentsWin)
        m_textAutoComments->SetValue(t_ac);

    // by default, editing fuzzy item unfuzzies it
    m_dontAutoclearFuzzyStatus = false;

    GetToolBar()->ToggleTool(XRCID("menu_fuzzy"), entry->IsFuzzy());
    GetMenuBar()->Check(XRCID("menu_fuzzy"), entry->IsFuzzy());

    ShowPluralFormUI(entry->HasPlural());
}



void PoeditFrame::ReadCatalog(const wxString& catalog)
{
    wxBusyCursor bcur;

    // NB: duplicated in PoeditFrame::Create()
    Catalog *cat = new Catalog(catalog);
    if (cat->IsOk())
    {
        ReadCatalog(cat);
    }
    else
    {
        wxMessageDialog dlg
        (
            this,
            _("The file cannot be opened."),
            _("Invalid file"),
            wxOK | wxICON_ERROR
        );
        dlg.SetExtendedMessage(
            _("The file may be either corrupted or in a format not recognized by Poedit.")
        );
        dlg.ShowModal();
        delete cat;
    }
}


void PoeditFrame::ReadCatalog(Catalog *cat)
{
    wxASSERT( cat && cat->IsOk() );

#ifdef __WXMSW__
    wxWindowUpdateLocker no_updates(this);
#endif

    delete m_catalog;
    m_catalog = cat;

    if (m_catalog->empty())
    {
        EnsureContentView(Content::Empty_PO);
    }
    else
    {
        EnsureContentView(Content::PO);
        // this must be done as soon as possible, otherwise the list would be
        // confused
        m_list->CatalogChanged(m_catalog);
    }

    m_fileName = cat->GetFileName();
    m_fileExistsOnDisk = true;
    m_modified = false;

    RecreatePluralTextCtrls();
    RefreshControls();
    UpdateTitle();

    InitSpellchecker();

    // FIXME: do this for Gettext PO files only
    if (wxConfig::Get()->Read("translator_name", "").empty() ||
        wxConfig::Get()->Read("translator_email", "").empty())
    {
        AttentionMessage msg
            (
                "no-translator-info",
                AttentionMessage::Info,
                _("You should set your email address in Preferences so that it can be used for Last-Translator header in GNU gettext files.")
            );
        msg.AddAction(_("Set email"),
                      std::bind(&PoeditApp::EditPreferences, &wxGetApp()));
        msg.AddDontShowAgain();

        m_attentionBar->ShowMessage(msg);
    }

    if (m_catalog->Header().Project.empty())
    {
        AttentionMessage msg
            (
                "missing-project-id",
                AttentionMessage::Error,
                _("Translation's project name isn't set.")
            );
        msg.AddAction(_("Set name"),
                      std::bind(&PoeditFrame::EditCatalogProperties, this));

        m_attentionBar->ShowMessage(msg);
    }

    Language language = m_catalog->GetLanguage();
    if (!language.IsValid())
    {
        AttentionMessage msg
            (
                "missing-language",
                AttentionMessage::Error,
                _("Language of the translation isn't set.")
            );
        msg.AddAction(_("Set language"),
                      std::bind(&PoeditFrame::EditCatalogProperties, this));

        m_attentionBar->ShowMessage(msg);
    }

    // check if plural forms header is correct:
    if ( m_catalog->HasPluralItems() )
    {
        wxString err;

        if ( m_catalog->Header().GetHeader("Plural-Forms").empty() )
        {
            err = _("This catalog has entries with plural forms, but doesn't have Plural-Forms header configured.");
        }
        else if ( m_catalog->HasWrongPluralFormsCount() )
        {
            err = _("Entries in this catalog have different plural forms count from what catalog's Plural-Forms header says");
        }

        // FIXME: make this part of global error checking
        wxString plForms = m_catalog->Header().GetHeader("Plural-Forms");
        PluralFormsCalculator *plCalc =
                PluralFormsCalculator::make(plForms.ToAscii());
        if ( !plCalc )
        {
            if ( plForms.empty() )
            {
                err = _("Required header Plural-Forms is missing.");
            }
            else
            {
                err = wxString::Format(
                            _("Syntax error in Plural-Forms header (\"%s\")."),
                            plForms.c_str());
            }
        }
        delete plCalc;

        if ( !err.empty() )
        {
            AttentionMessage msg
                (
                    "malformed-plural-forms",
                    AttentionMessage::Error,
                    err
                );
            msg.AddAction(_("Fix the header"),
                          std::bind(&PoeditFrame::EditCatalogProperties, this));

            m_attentionBar->ShowMessage(msg);
        }
        else // no error, check for warning-worthy stuff
        {
            if ( language.IsValid() )
            {
                // Check for unusual plural forms. Do some normalization to avoid unnecessary
                // complains when the only differences are in whitespace for example.
                wxString pl1 = plForms;
                wxString pl2 = language.DefaultPluralFormsExpr();
                if (!pl2.empty())
                {
                    pl1.Replace(" ", "");
                    pl2.Replace(" ", "");
                    if ( pl1 != pl2 )
                    {
                        if (pl1.Find(";plural=(") == wxNOT_FOUND && pl1.Last() == ';')
                        {
                            pl1.Replace(";plural=", ";plural=(");
                            pl1.RemoveLast();
                            pl1 += ");";
                        }
                    }

                    if ( pl1 != pl2 )
                    {
                        AttentionMessage msg
                            (
                                "unusual-plural-forms",
                                AttentionMessage::Warning,
                                wxString::Format
                                (
                                    // TRANSLATORS: %s is language name in its basic form (as you
                                    // would see e.g. in a list of supported languages). You may need
                                    // to rephrase it, e.g. to an equivalent of "for language %s".
                                    _("Plural forms expression used by the catalog is unusual for %s."),
                                    language.DisplayName()
                                )
                            );
                        msg.AddAction(_("Review"),
                                      std::bind(&PoeditFrame::EditCatalogProperties, this));
                        msg.AddDontShowAgain();

                        m_attentionBar->ShowMessage(msg);
                    }
                }
            }
        }
    }

    NoteAsRecentFile();
}


void PoeditFrame::NoteAsRecentFile()
{
    wxFileName fn(m_fileName);
    fn.Normalize(wxPATH_NORM_DOTS | wxPATH_NORM_ABSOLUTE);
#ifdef __WXOSX__
    [[NSDocumentController sharedDocumentController] noteNewRecentDocumentURL:[NSURL fileURLWithPath:[NSString stringWithUTF8String: fn.GetFullPath().utf8_str()]]];
#else
    FileHistory().AddFileToHistory(fn.GetFullPath());
#endif
}


void PoeditFrame::RefreshControls()
{
    if (!m_catalog)
        return;

    m_hasObsoleteItems = false;
    if (!m_catalog->IsOk())
    {
        wxLogError(_("Error loading message catalog file '%s'."), m_fileName.c_str());
        m_fileName.clear();
        m_fileExistsOnDisk = false;
        UpdateMenu();
        UpdateTitle();
        delete m_catalog;
        m_catalog = NULL;
        if (m_list)
            m_list->CatalogChanged(NULL);
        return;
    }

    wxBusyCursor bcur;
    UpdateMenu();

    if (m_list)
    {
        // update catalog view, this may involve reordering the items...
        m_list->CatalogChanged(m_catalog);

        FindFrame *f = FindFrame::Get(m_list, m_catalog);
        if (f)
            f->Reset(m_catalog);
    }

    UpdateTitle();
    UpdateStatusBar();
    Refresh();
}



void PoeditFrame::UpdateStatusBar()
{
    int all, fuzzy, untranslated, badtokens, unfinished;
    if (m_catalog)
    {
        wxString txt;

        m_catalog->GetStatistics(&all, &fuzzy, &badtokens, &untranslated, &unfinished);

        int percent = (all == 0 ) ? 0 : (100 * (all - unfinished) / all);

        wxString details;
        if ( fuzzy > 0 )
        {
            details += wxString::Format(wxPLURAL("%i fuzzy", "%i fuzzy", fuzzy), fuzzy);
        }
        if ( badtokens > 0 )
        {
            if ( !details.empty() )
                details += ", ";
            details += wxString::Format(wxPLURAL("%i bad token", "%i bad tokens", badtokens), badtokens);
        }
        if ( untranslated > 0 )
        {
            if ( !details.empty() )
                details += ", ";
            details += wxString::Format(wxPLURAL("%i not translated", "%i not translated", untranslated), untranslated);
        }
        if ( details.empty() )
        {
            txt.Printf(wxPLURAL("%i %% translated, %i string", "%i %% translated, %i strings", all),
                       percent, all);
        }
        else
        {
            txt.Printf(wxPLURAL("%i %% translated, %i string (%s)", "%i %% translated, %i strings (%s)", all),
                       percent, all, details.c_str());
        }

        GetStatusBar()->SetStatusText(txt);
    }
}

void PoeditFrame::DoGiveHelp(const wxString& text, bool show)
{
    if (show || !text.empty())
        wxFrame::DoGiveHelp(text, show);
    else
        UpdateStatusBar();
}


void PoeditFrame::UpdateTitle()
{
#ifdef __WXMAC__
    OSXSetModified(IsModified());
#endif

    wxString title;
    if ( !m_fileName.empty() )
    {
        wxFileName fn(m_fileName);
        wxString fpath = fn.GetFullName();

        if (m_fileExistsOnDisk)
            SetRepresentedFilename(m_fileName);
        else
            fpath += _(" (unsaved)");

        if ( !m_catalog->Header().Project.empty() )
        {
            title.Printf(
#ifdef __WXOSX__
                L"%s — %s",
#else
                L"%s • %s",
#endif
                fpath, m_catalog->Header().Project);
        }
        else
        {
            title = fn.GetFullName();
        }
#ifndef __WXOSX__
        if ( IsModified() )
            title += _(" (modified)");
        title += " - Poedit";
#endif
    }
    else
    {
        title = "Poedit";
    }

    SetTitle(title);
}



void PoeditFrame::UpdateMenu()
{
    wxMenuBar *menubar = GetMenuBar();
    wxToolBar *toolbar = GetToolBar();

    const bool hasCatalog = m_catalog != nullptr;
    const bool editable = hasCatalog && !m_catalog->empty();

    menubar->Enable(wxID_SAVE, hasCatalog);
    menubar->Enable(wxID_SAVEAS, hasCatalog);
    menubar->Enable(XRCID("menu_export"), hasCatalog);

#ifndef __WXOSX__
    toolbar->EnableTool(wxID_SAVE, hasCatalog);
#endif
    toolbar->EnableTool(XRCID("menu_update"), editable);
    toolbar->EnableTool(XRCID("menu_validate"), editable);
    toolbar->EnableTool(XRCID("menu_fuzzy"), editable);
    toolbar->EnableTool(XRCID("menu_comment"), editable);

    menubar->Enable(XRCID("menu_update"), editable);
    menubar->Enable(XRCID("menu_validate"), editable);
    menubar->Enable(XRCID("menu_fuzzy"), editable);
    menubar->Enable(XRCID("menu_comment"), editable);
    menubar->Enable(XRCID("menu_copy_from_src"), editable);
    menubar->Enable(XRCID("menu_clear"), editable);
    menubar->Enable(XRCID("menu_references"), editable);
    menubar->Enable(wxID_FIND, editable);
    menubar->Enable(XRCID("menu_find_next"), editable);
    menubar->Enable(XRCID("menu_find_prev"), editable);

    menubar->Enable(XRCID("menu_update"), editable);
    menubar->Enable(XRCID("menu_update_from_pot"), hasCatalog);
    menubar->Enable(XRCID("menu_auto_translate"), editable);
    menubar->Enable(XRCID("menu_purge_deleted"), editable);
    menubar->Enable(XRCID("menu_validate"), editable);
    menubar->Enable(XRCID("menu_catproperties"), hasCatalog);

    menubar->Enable(XRCID("menu_ids"), editable);
    menubar->Enable(XRCID("menu_comment_win"), editable);
    menubar->Enable(XRCID("menu_auto_comments_win"), editable);

    menubar->Enable(XRCID("sort_by_order"), editable);
    menubar->Enable(XRCID("sort_by_source"), editable);
    menubar->Enable(XRCID("sort_by_translation"), editable);
    menubar->Enable(XRCID("sort_group_by_context"), editable);
    menubar->Enable(XRCID("sort_untrans_first"), editable);

    if (m_textTrans)
        m_textTrans->Enable(editable);
    if (m_textComment)
        m_textComment->Enable(editable);
    if (m_list)
        m_list->Enable(editable);

    menubar->Enable(XRCID("menu_purge_deleted"),
                    editable && m_catalog->HasDeletedItems());

    const bool doupdate = hasCatalog &&
                          !m_catalog->Header().SearchPaths.empty();
    toolbar->EnableTool(XRCID("menu_update"), doupdate);
    menubar->Enable(XRCID("menu_update"), doupdate);

#ifdef __WXGTK__
    if (!editable)
    {
        // work around a wxGTK bug: enabling wxTextCtrl makes it editable too
        // in wxGTK <= 2.8:
        if (m_textOrig)
            m_textOrig->SetEditable(false);
        if (m_textOrigPlural)
            m_textOrigPlural->SetEditable(false);
    }
#endif

    menubar->EnableTop(3, editable);
    for (int i = 0; i < 10; i++)
    {
        menubar->Enable(ID_BOOKMARK_SET + i, editable);
        menubar->Enable(ID_BOOKMARK_GO + i,
                        editable &&
                        m_catalog->GetBookmarkIndex(Bookmark(i)) != -1);
    }
}


void PoeditFrame::WriteCatalog(const wxString& catalog)
{
    WriteCatalog(catalog, [](bool){});
}

template<typename TFunctor>
void PoeditFrame::WriteCatalog(const wxString& catalog, TFunctor completionHandler)
{
    wxBusyCursor bcur;

    std::future<void> tmUpdateThread;
    if (wxConfig::Get()->ReadBool("use_tm", true))
    {
        tmUpdateThread = std::async(std::launch::async, [=](){
            try
            {
                auto tm = TranslationMemory::Get().CreateWriter();
                tm->Insert(*m_catalog);
                tm->Commit();
            }
            catch ( const Exception& e )
            {
                wxLogWarning(_("Failed to update translation memory: %s"), e.what());
            }
            catch ( ... )
            {
                wxLogWarning(_("Failed to update translation memory: %s"), "unknown error");
            }
        });
    }

    Catalog::HeaderData& dt = m_catalog->Header();
    dt.Translator = wxConfig::Get()->Read("translator_name", dt.Translator);
    dt.TranslatorEmail = wxConfig::Get()->Read("translator_email", dt.TranslatorEmail);

    int validation_errors = 0;
    Catalog::CompilationStatus mo_compilation_status = Catalog::CompilationStatus::NotDone;
    if ( !m_catalog->Save(catalog, true, validation_errors, mo_compilation_status) )
    {
        completionHandler(false);
        return;
    }

    m_fileName = catalog;
    m_modified = false;
    m_fileExistsOnDisk = true;

#ifndef __WXOSX__
    FileHistory().AddFileToHistory(m_fileName);
#endif

    UpdateTitle();

    RefreshControls();

    NoteAsRecentFile();

    if (ManagerFrame::Get())
        ManagerFrame::Get()->NotifyFileChanged(m_fileName);

    if ( validation_errors )
    {
        // Note: this may show window-modal window and because we may
        //       be called from such window too, run this in the next
        //       event loop iteration.
        CallAfter([=]{
            ReportValidationErrors(validation_errors, mo_compilation_status, /*from_save=*/true, [=]{
                completionHandler(true);
            });
        });
    }
    else
    {
        completionHandler(true);
    }
}


void PoeditFrame::OnEditComment(wxCommandEvent&)
{
    CatalogItem *firstItem = GetCurrentItem();
    wxCHECK_RET( firstItem, "no entry selected" );

    wxWindowPtr<CommentDialog> dlg(new CommentDialog(this, firstItem->GetComment()));

    dlg->ShowWindowModalThenDo([=](int retcode){
        if (retcode == wxID_OK)
        {
            m_modified = true;
            UpdateTitle();
            wxString comment = dlg->GetComment();

            bool modified = false;
            m_list->ForSelectedCatalogItemsDo([&modified,comment](CatalogItem& item){
                if (item.GetComment() != comment)
                {
                    item.SetComment(comment);
                    item.SetModified(true);
                    modified = true;
                }
            });
            if (modified && !IsModified())
            {
                m_modified = true;
                UpdateTitle();
            }

            // update comment window
            m_textComment->SetValue(CommentDialog::RemoveStartHash(comment));
        }
    });
}

void PoeditFrame::OnPurgeDeleted(wxCommandEvent& WXUNUSED(event))
{
    const wxString title =
        _("Purge deleted translations");
    const wxString main =
        _("Do you want to remove all translations that are no longer used?");
    const wxString details =
        _("If you continue with purging, all translations marked as deleted will be permanently removed. You will have to translate them again if they are added back in the future.");

    wxWindowPtr<wxMessageDialog> dlg(new wxMessageDialog(this, main, title, wxYES_NO | wxICON_QUESTION));
    dlg->SetExtendedMessage(details);
    dlg->SetYesNoLabels(_("Purge"), _("Keep"));

    dlg->ShowWindowModalThenDo([this,dlg](int retcode){
        if (retcode == wxID_YES) {
            m_catalog->RemoveDeletedItems();
            UpdateMenu();
        }
    });
}


void PoeditFrame::OnAutoTranslate(wxCommandEvent& event)
{
    CatalogItem *entry = GetCurrentItem();
    wxCHECK_RET( entry, "no entry selected" );

    int ind = event.GetId() - ID_POPUP_TRANS;

    entry->SetTranslation(m_autoTranslations[ind]);
    entry->SetFuzzy(false);
    entry->SetModified(true);

    // FIXME: instead of this mess, use notifications of catalog change
    m_modified = true;
    UpdateTitle();

    UpdateToTextCtrl();
    m_list->RefreshSelectedItems();
}

void PoeditFrame::OnAutoTranslateAll(wxCommandEvent&)
{
    int matches = 0;
    if (!AutoTranslateCatalog(&matches))
        return;

    wxString msg, details;

    if (matches)
    {
        msg = wxString::Format(wxPLURAL("%d entry was filled from the translation memory.",
                                        "%d entries were filled from the translation memory.",
                                        matches), matches);
        details = _("The translations were marked as fuzzy, because they may be inaccurate. You should review them for correctness.");
    }
    else
    {
        msg = _("No entries could be filled from the translation memory.");
        details = _("The TM doesn’t contain any strings similar to the content of this file. "
                    "It is only effective for semi-automatic translations after Poedit learns enough from files that you translated manually.");
    }

    wxWindowPtr<wxMessageDialog> dlg(
        new wxMessageDialog
            (
                this,
                msg,
                _("Filling missing translations from TM..."),
                wxOK | wxICON_INFORMATION
            )
    );
    dlg->SetExtendedMessage(details);
    dlg->ShowWindowModalThenDo([dlg](int){});
}

bool PoeditFrame::AutoTranslateCatalog(int *matchesCount)
{
    if (matchesCount)
        *matchesCount = 0;

    if (!wxConfig::Get()->ReadBool("use_tm", true))
        return false;

    wxBusyCursor bcur;

    TranslationMemory& tm = TranslationMemory::Get();
    std::string langcode(m_catalog->GetLanguage().Code());

    int cnt = m_catalog->GetCount();
    if (cnt)
    {
        int matches = 0;
        wxString msg;

        // TODO: make this window-modal
        ProgressInfo progress(this, _("Translating"));
        progress.UpdateMessage(_("Filling missing translations from TM..."));
        progress.SetGaugeMax(cnt);
        for (int i = 0; i < cnt; i++)
        {
            progress.UpdateGauge();

            CatalogItem& dt = (*m_catalog)[i];
            if (dt.HasPlural())
                continue; // can't handle yet (TODO?)
            if (dt.IsFuzzy() || !dt.IsTranslated())
            {
                TranslationMemory::Results results;
                if (tm.Search(langcode, dt.GetString().ToStdWstring(), results, 1))
                {
                    dt.SetTranslation(results[0]);
                    dt.SetAutomatic(true);
                    dt.SetFuzzy(true);
                    matches++;
                    msg.Printf(wxPLURAL("Translated %u string", "Translated %u strings", matches), matches);
                    progress.UpdateMessage(msg);

                    if (m_modified == false)
                    {
                        m_modified = true;
                        UpdateTitle();
                    }
                }
            }
        }

        if (matchesCount)
            *matchesCount = matches;
    }

    RefreshControls();

    return true;
}


wxMenu *PoeditFrame::GetPopupMenu(int item)
{
    if (!m_catalog) return NULL;
    if (item < 0 || item >= (int)m_list->GetItemCount()) return NULL;

    const wxArrayString& refs = (*m_catalog)[item].GetReferences();
    wxMenu *menu = new wxMenu;

    menu->Append(XRCID("menu_copy_from_src"),
                 #ifdef __WXMSW__
                 wxString(_("Copy from source text"))
                 #else
                 wxString(_("Copy from Source Text"))
                 #endif
                   + "\tCtrl+B");
    menu->Append(XRCID("menu_clear"),
                 #ifdef __WXMSW__
                 wxString(_("Clear translation"))
                 #else
                 wxString(_("Clear Translation"))
                 #endif
                   + "\tCtrl+K");
   menu->Append(XRCID("menu_comment"),
                 #ifdef __WXMSW__
                 wxString(_("Edit comment"))
                 #else
                 wxString(_("Edit Comment"))
                 #endif
                   + "\tCtrl+M");

    if (wxConfig::Get()->ReadBool("use_tm", true))
    {
        wxBusyCursor bcur;
        CatalogItem& dt = (*m_catalog)[item];
        std::string langcode(m_catalog->GetLanguage().Code());
        if (TranslationMemory::Get().Search(langcode, dt.GetString().ToStdWstring(), m_autoTranslations))
        {
            menu->AppendSeparator();
            wxMenuItem *it2 = new wxMenuItem
                                  (
                                      menu,
                                      ID_POPUP_DUMMY+1,
                                      #ifdef __WXMSW__
                                      _("Translation suggestions:")
                                      #else
                                      _("Translation Suggestions:")
                                      #endif
                                  );
#ifdef __WXMSW__
            it2->SetFont(m_boldGuiFont);
#else
            it2->Enable(false);
#endif
            menu->Append(it2);

            for (size_t i = 0; i < m_autoTranslations.size(); i++)
            {
                wxString s;
                // TRANSLATORS: Quoted text with leading 4 spaces
                s.Printf(_(L"    “%s”"), m_autoTranslations[i]);
                s.Replace("&", "&&");
                menu->Append(ID_POPUP_TRANS + int(i), s);
            }
        }
    }

    if ( !refs.empty() )
    {
        menu->AppendSeparator();

        wxMenuItem *it1 = new wxMenuItem(menu, ID_POPUP_DUMMY+0, _("References:"));
#ifdef __WXMSW__
        it1->SetFont(m_boldGuiFont);
#else
        it1->Enable(false);
#endif
        menu->Append(it1);

        for (int i = 0; i < (int)refs.GetCount(); i++)
            menu->Append(ID_POPUP_REFS + i, "    " + refs[i]);
    }

    return menu;
}


static inline void SetCtrlFont(wxWindow *win, const wxFont& font)
{
#ifdef __WXMSW__
    // Native wxMSW text control sends EN_CHANGE when the font changes,
    // producing a wxEVT_TEXT event as if the user changed the value. This is
    // not the case, so supress the event.
    wxEventBlocker block(win, wxEVT_TEXT);
#endif
    win->SetFont(font);
}

void PoeditFrame::SetCustomFonts()
{
    if (!m_list)
        return;
    wxConfigBase *cfg = wxConfig::Get();

    static bool prevUseFontText = false;

    bool useFontList = (bool)cfg->Read("custom_font_list_use", (long)false);
    bool useFontText = (bool)cfg->Read("custom_font_text_use", (long)false);

    if (useFontList)
    {
        wxString name = cfg->Read("custom_font_list_name", wxEmptyString);
        if (!name.empty())
        {
            wxNativeFontInfo fi;
            fi.FromString(name);
            wxFont font;
            font.SetNativeFontInfo(fi);
            m_list->SetCustomFont(font);
        }
    }
    else
    {
        m_list->SetCustomFont(wxNullFont);
    }

    if (useFontText)
    {
        wxString name = cfg->Read("custom_font_text_name", wxEmptyString);
        if (!name.empty())
        {
            wxNativeFontInfo fi;
            fi.FromString(name);
            wxFont font;
            font.SetNativeFontInfo(fi);
            SetCtrlFont(m_textComment, font);
            SetCtrlFont(m_textAutoComments, font);
            SetCtrlFont(m_textOrig, font);
            SetCtrlFont(m_textOrigPlural, font);
            SetCtrlFont(m_textTrans, font);
            for (size_t i = 0; i < m_textTransPlural.size(); i++)
                SetCtrlFont(m_textTransPlural[i], font);
            prevUseFontText = true;
        }
    }
    else if (prevUseFontText)
    {
        wxFont font(wxSystemSettings::GetFont(wxSYS_DEFAULT_GUI_FONT));
        SetCtrlFont(m_textComment, font);
        SetCtrlFont(m_textAutoComments, font);
        SetCtrlFont(m_textOrig, font);
        SetCtrlFont(m_textOrigPlural, font);
        SetCtrlFont(m_textTrans, font);
        for (size_t i = 0; i < m_textTransPlural.size(); i++)
            SetCtrlFont(m_textTransPlural[i], font);
        prevUseFontText = false;
    }
}

void PoeditFrame::UpdateCommentWindowEditable()
{
    wxConfigBase *cfg = wxConfig::Get();
    bool commentWindowEditable =
        (bool)cfg->Read("comment_window_editable", (long)false);
    if (m_textComment == NULL ||
        commentWindowEditable != m_commentWindowEditable)
    {
        m_commentWindowEditable = commentWindowEditable;
        m_bottomSplitter->Unsplit();

        if (m_textComment)
        {
            m_textComment->PopEventHandler(true/*delete*/);
            m_textComment->Destroy();
        }

        if (m_commentWindowEditable)
        {
            m_textComment = new CustomizedTextCtrl(m_bottomRightPanel,
                                        ID_TEXTCOMMENT, wxEmptyString,
                                        wxDefaultPosition, wxDefaultSize,
                                        wxTE_MULTILINE | wxTE_RICH2);
        }
        else
        {
            m_textComment = new UnfocusableTextCtrl(m_bottomRightPanel,
                                        ID_TEXTCOMMENT, wxEmptyString,
                                        wxDefaultPosition, wxDefaultSize,
                                        wxTE_MULTILINE | wxTE_RICH2 | wxTE_READONLY);
        }
        m_textComment->PushEventHandler(new TextctrlHandler(this));
        UpdateDisplayCommentWin();
    }
}

void PoeditFrame::UpdateDisplayCommentWin()
{
    m_displayCommentWin =
        GetMenuBar()->IsChecked(XRCID("menu_comment_win"));
    m_displayAutoCommentsWin =
        GetMenuBar()->IsChecked(XRCID("menu_auto_comments_win"));

    if (m_displayCommentWin || m_displayAutoCommentsWin)
    {
        m_bottomSplitter->SplitVertically(
                m_bottomLeftPanel, m_bottomRightPanel,
                (int)wxConfig::Get()->Read("bottom_splitter", -250L));
        m_bottomRightPanel->Show(true);

        // force recalculation of layout of panel so that text boxes take up
        // all the space they can
        // (sizer may be NULL on first call)
        if (m_bottomRightPanel->GetSizer() != NULL)
        {
            m_bottomRightPanel->GetSizer()->Show(m_labelComment,
                                                 m_displayCommentWin);
            m_bottomRightPanel->GetSizer()->Show(m_textComment,
                                                 m_displayCommentWin);

            m_bottomRightPanel->GetSizer()->Show(m_labelAutoComments,
                                                 m_displayAutoCommentsWin);
            m_bottomRightPanel->GetSizer()->Show(m_textAutoComments,
                                                 m_displayAutoCommentsWin);

            m_bottomRightPanel->GetSizer()->Layout();
            m_bottomRightPanel->Layout();
        }
    }
    else
    {
        if ( m_bottomSplitter->IsSplit() )
        {
            wxConfig::Get()->Write("bottom_splitter",
                                   (long)m_bottomSplitter->GetSashPosition());
        }
        m_bottomRightPanel->Show(false);
        m_bottomSplitter->Unsplit();
    }
    m_list->SetDisplayLines(m_displayIDs);
    RefreshControls();
}

void PoeditFrame::OnCommentWindowText(wxCommandEvent&)
{
    if (!m_commentWindowEditable)
        return;

    CatalogItem *entry = GetCurrentItem();
    wxCHECK_RET( entry, "no entry selected" );

    wxString comment;
    comment = CommentDialog::AddStartHash(m_textComment->GetValue());

    if (comment == entry->GetComment())
        return;

    entry->SetComment(comment);
    m_list->RefreshSelectedItems();

    if (m_modified == false)
    {
        m_modified = true;
        UpdateTitle();
    }
}

void PoeditFrame::OnSize(wxSizeEvent& event)
{
    event.Skip();

    // see the comment in PoeditFrame ctor
    if ( m_setSashPositionsWhenMaximized && IsMaximized() )
    {
        m_setSashPositionsWhenMaximized = false;

        // update sizes of child windows first:
        Layout();

        // then set sash positions
        m_splitter->SetSashPosition((int)wxConfig::Get()->Read("splitter", 240L));
        if ( m_bottomSplitter->IsSplit() )
        {
            m_bottomSplitter->SetSashPosition(
                (int)wxConfig::Get()->Read("bottom_splitter", -250L));
        }
    }
}

void PoeditFrame::ShowPluralFormUI(bool show)
{
    if (show && (!m_catalog || m_catalog->GetPluralFormsCount() == 0))
        show = false;

    wxSizer *origSizer = m_textOrig->GetContainingSizer();
    origSizer->Show(m_labelSingular, show);
    origSizer->Show(m_labelPlural, show);
    origSizer->Show(m_textOrigPlural, show);
    origSizer->Layout();

    wxSizer *textSizer = m_textTrans->GetContainingSizer();
    textSizer->Show(m_textTrans, !show);
    textSizer->Show(m_pluralNotebook, show);
    textSizer->Layout();
}


void PoeditFrame::RecreatePluralTextCtrls()
{
    if (!m_catalog || !m_list)
        return;

    for (size_t i = 0; i < m_textTransPlural.size(); i++)
       m_textTransPlural[i]->PopEventHandler(true/*delete*/);
    m_textTransPlural.clear();
    m_pluralNotebook->DeleteAllPages();
    m_textTransSingularForm = NULL;

    PluralFormsCalculator *calc = PluralFormsCalculator::make(
                m_catalog->Header().GetHeader("Plural-Forms").ToAscii());

    int formsCount = m_catalog->GetPluralFormsCount();
    for (int form = 0; form < formsCount; form++)
    {
        // find example number that would use this plural form:
        static const int maxExamplesCnt = 5;
        wxString examples;
        int firstExample = -1;
        int examplesCnt = 0;

        if (calc && formsCount > 1)
        {
            for (int example = 0; example < 1000; example++)
            {
                if (calc->evaluate(example) == form)
                {
                    if (++examplesCnt == 1)
                        firstExample = example;
                    if (examplesCnt == maxExamplesCnt)
                    {
                        examples += L'…';
                        break;
                    }
                    else if (examplesCnt == 1)
                        examples += wxString::Format("%d", example);
                    else
                        examples += wxString::Format(", %d", example);
                }
            }
        }

        wxString desc;
        if (formsCount == 1)
            desc = _("Everything");
        else if (examplesCnt == 0)
            desc.Printf(_("Form %i"), form);
        else if (examplesCnt == 1)
        {
            if (firstExample == 0)
                desc = _("Zero");
            else if (firstExample == 1)
                desc = _("One");
            else if (firstExample == 2)
                desc = _("Two");
            else
                desc.Printf(L"n = %s", examples);
        }
        else if (formsCount == 2 && firstExample != 1 && examplesCnt == maxExamplesCnt)
            desc = _("Other");
        else
            desc.Printf(L"n → %s", examples);

        // create text control and notebook page for it:
        wxTextCtrl *txt = new TranslationTextCtrl(m_pluralNotebook, wxID_ANY);
        txt->PushEventHandler(new TransTextctrlHandler(this));
        m_textTransPlural.push_back(txt);
        m_pluralNotebook->AddPage(txt, desc);

        if (examplesCnt == 1 && firstExample == 1) // == singular
            m_textTransSingularForm = txt;
    }

    // as a fallback, assume 1st form for plural entries is the singular
    // (like in English and most real-life uses):
    if (!m_textTransSingularForm && !m_textTransPlural.empty())
        m_textTransSingularForm = m_textTransPlural[0];

    delete calc;

    SetCustomFonts();
    InitSpellchecker();
    UpdateToTextCtrl();
}

void PoeditFrame::OnListRightClick(wxMouseEvent& event)
{
    long item;
    int flags = wxLIST_HITTEST_ONITEM;
    auto list = static_cast<PoeditListCtrl*>(event.GetEventObject());

    item = list->HitTest(event.GetPosition(), flags);
    if (item != -1 && (flags & wxLIST_HITTEST_ONITEM))
    {
        list->SelectAndFocus(item);
    }

    wxMenu *menu = GetPopupMenu(m_list->ListIndexToCatalog(int(item)));
    if (menu)
    {
        list->PopupMenu(menu, event.GetPosition());
        delete menu;
    }
    else event.Skip();
}

void PoeditFrame::OnListFocus(wxFocusEvent& event)
{
    if (g_focusToText)
    {
        if (m_textTrans->IsShown())
            m_textTrans->SetFocus();
        else if (!m_textTransPlural.empty())
            (m_textTransPlural)[0]->SetFocus();
    }
    else
        event.Skip();
}

void PoeditFrame::AddBookmarksMenu(wxMenu *parent)
{
    wxMenu *menu = new wxMenu();

    parent->AppendSeparator();
    parent->AppendSubMenu(menu, _("&Bookmarks"));

#if defined(__WXMAC__)
    // on Mac, Alt+something is used during normal typing, so we shouldn't
    // use it as shortcuts:
    #define LABEL_BOOKMARK_SET   _("Set Bookmark %i\tCtrl+%i")
    #define LABEL_BOOKMARK_GO    _("Go to Bookmark %i\tCtrl+Alt+%i")
#elif defined(__WXMSW__)
    #define LABEL_BOOKMARK_SET   _("Set bookmark %i\tAlt+%i")
    #define LABEL_BOOKMARK_GO    _("Go to bookmark %i\tCtrl+%i")
#elif defined(__WXGTK__)
    #define LABEL_BOOKMARK_SET   _("Set Bookmark %i\tAlt+%i")
    #define LABEL_BOOKMARK_GO    _("Go to Bookmark %i\tCtrl+%i")
#else
    #error "what is correct capitalization for this toolkit?"
#endif

    for (int i = 0; i < 10; i++)
    {
        menu->Append(ID_BOOKMARK_SET + i,
                     wxString::Format(LABEL_BOOKMARK_SET, i, i));
    }
    menu->AppendSeparator();
    for (int i = 0; i < 10; i++)
    {
        menu->Append(ID_BOOKMARK_GO + i,
                     wxString::Format(LABEL_BOOKMARK_GO, i, i));
    }
}

void PoeditFrame::OnGoToBookmark(wxCommandEvent& event)
{
    // Go to bookmark, if there is an item for it
    Bookmark bk = static_cast<Bookmark>(event.GetId() - ID_BOOKMARK_GO);
    int bkIndex = m_catalog->GetBookmarkIndex(bk);
    if (bkIndex != -1)
    {
        int listIndex = m_list->CatalogIndexToList(bkIndex);
        if (listIndex >= 0 && listIndex < m_list->GetItemCount())
        {
            m_list->EnsureVisible(listIndex);
            m_list->SelectOnly(listIndex);
        }
    }
}

void PoeditFrame::OnSetBookmark(wxCommandEvent& event)
{
    // Set bookmark if different from the current value for the item,
    // else unset it
    int bkIndex = -1;
    int selItemIndex = m_list->GetFirstSelectedCatalogItem();
    if (selItemIndex == -1)
        return;

    Bookmark bk = static_cast<Bookmark>(event.GetId() - ID_BOOKMARK_SET);
    if (m_catalog->GetBookmarkIndex(bk) == selItemIndex)
    {
        m_catalog->SetBookmark(selItemIndex, NO_BOOKMARK);
    }
    else
    {
        bkIndex = m_catalog->SetBookmark(selItemIndex, bk);
    }

    // Refresh items
    m_list->RefreshSelectedItems();
    if (bkIndex != -1)
        m_list->RefreshItem(m_list->CatalogIndexToList(bkIndex));

    // Catalog has been modified
    m_modified = true;
    UpdateTitle();
    UpdateMenu();
}


void PoeditFrame::OnSortByFileOrder(wxCommandEvent&)
{
    m_list->sortOrder.by = SortOrder::By_FileOrder;
    m_list->Sort();
}


void PoeditFrame::OnSortBySource(wxCommandEvent&)
{
    m_list->sortOrder.by = SortOrder::By_Source;
    m_list->Sort();
}


void PoeditFrame::OnSortByTranslation(wxCommandEvent&)
{
    m_list->sortOrder.by = SortOrder::By_Translation;
    m_list->Sort();
}


void PoeditFrame::OnSortGroupByContext(wxCommandEvent& event)
{
    m_list->sortOrder.groupByContext = event.IsChecked();
    m_list->Sort();
}


void PoeditFrame::OnSortUntranslatedFirst(wxCommandEvent& event)
{
    m_list->sortOrder.untransFirst = event.IsChecked();
    m_list->Sort();
}

void PoeditFrame::OnSelectionUpdate(wxUpdateUIEvent& event)
{
    event.Enable(m_list && m_list->HasSelection());
}

void PoeditFrame::OnSingleSelectionUpdate(wxUpdateUIEvent& event)
{
    event.Enable(m_list && m_list->HasSingleSelection());
}

#if defined(__WXMSW__) || defined(__WXGTK__)
// Emulate something like OS X's first responder: pass text editing commands to
// the focused text control.
void PoeditFrame::OnTextEditingCommand(wxCommandEvent& event)
{
    wxWindow *w = wxWindow::FindFocus();
    if (!w || w == this || !w->ProcessWindowEventLocally(event))
        event.Skip();
}

void PoeditFrame::OnTextEditingCommandUpdate(wxUpdateUIEvent& event)
{
    wxWindow *w = wxWindow::FindFocus();
    if (!w || w == this || !w->ProcessWindowEventLocally(event))
        event.Enable(false);
}
#endif // __WXMSW__ || __WXGTK__

// ------------------------------------------------------------------
//  catalog navigation
// ------------------------------------------------------------------

namespace
{

bool Pred_AnyItem(const CatalogItem&)
{
    return true;
}

bool Pred_UnfinishedItem(const CatalogItem& item)
{
    return !item.IsTranslated() || item.IsFuzzy();
}

} // anonymous namespace


void PoeditFrame::Navigate(int step, NavigatePredicate predicate, bool wrap)
{
    const int count = m_list ? m_list->GetItemCount() : 0;
    if ( !count )
        return;

    const long start = m_list->GetFirstSelected();

    long i = start;

    for ( ;; )
    {
        i += step;

        if ( i < 0 )
        {
            if ( wrap )
                i += count;
            else
                return; // nowhere to go
        }
        else if ( i >= count )
        {
            if ( wrap )
                i -= count;
            else
                return; // nowhere to go
        }

        if ( i == start )
            return; // nowhere to go

        const CatalogItem& item = m_list->ListIndexToCatalogItem(i);
        if ( predicate(item) )
        {
            m_list->SelectOnly(i);
            return;
        }
    }
}

void PoeditFrame::OnPrev(wxCommandEvent&)
{
    Navigate(-1, Pred_AnyItem, /*wrap=*/false);
}

void PoeditFrame::OnNext(wxCommandEvent&)
{
    Navigate(+1, Pred_AnyItem, /*wrap=*/false);
}

void PoeditFrame::OnPrevUnfinished(wxCommandEvent&)
{
    Navigate(-1, Pred_UnfinishedItem, /*wrap=*/false);
}

void PoeditFrame::OnNextUnfinished(wxCommandEvent&)
{
    Navigate(+1, Pred_UnfinishedItem, /*wrap=*/false);
}

void PoeditFrame::OnDoneAndNext(wxCommandEvent&)
{
    // like "next unfinished", but wraps
    Navigate(+1, Pred_UnfinishedItem, /*wrap=*/true);
}

void PoeditFrame::OnPrevPage(wxCommandEvent&)
{
    if (!m_list)
        return;
    auto pos = std::max(m_list->GetFirstSelected()-10, 0L);
    m_list->SelectOnly(pos);
}

void PoeditFrame::OnNextPage(wxCommandEvent&)
{
    if (!m_list)
        return;
    auto pos = std::min(m_list->GetFirstSelected()+10, long(m_list->GetItemCount())-1);
    m_list->SelectOnly(pos);
}<|MERGE_RESOLUTION|>--- conflicted
+++ resolved
@@ -73,11 +73,8 @@
 #include "languagectrl.h"
 #include "welcomescreen.h"
 #include "errors.h"
-<<<<<<< HEAD
-=======
 #include "spellchecking.h"
 #include "syntaxhighlighter.h"
->>>>>>> d94808b9
 
 
 // this should be high enough to not conflict with any wxNewId-allocated value,
